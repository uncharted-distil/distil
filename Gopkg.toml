--- conflicted
+++ resolved
@@ -56,11 +56,7 @@
 [[constraint]]
   name = "github.com/unchartedsoftware/distil-ingest"
   source = "git@github.com:unchartedsoftware/distil-ingest.git"
-<<<<<<< HEAD
-  version = "0.4.1"
-=======
   version = "0.4.2"
->>>>>>> 81c0578f
 
 [[constraint]]
   branch = "master"
