# This file is autogenerated, do not edit; changes may be undone by the next 'dep ensure'.


[[projects]]
  digest = "1:a571648c5f1a3f20fa405d1cf924b941c5bb236ea6d0565a63c0994e38dd8f82"
  name = "github.com/caarlos0/env"
  packages = ["."]
  pruneopts = "UT"
  revision = "518fcfb943252f77846f92ce5794086d9cb4a1b5"
  version = "v3.5.0"

[[projects]]
  digest = "1:ffe9824d294da03b391f44e1ae8281281b4afc1bdaa9588c9097785e3af10cec"
  name = "github.com/davecgh/go-spew"
  packages = ["spew"]
  pruneopts = "UT"
  revision = "8991bc29aa16c548c550c7ff78260e27b9ab7c73"
  version = "v1.1.1"

[[projects]]
<<<<<<< HEAD
  digest = "1:f55bccb09fe462179589d323ccc1b1ee507fdf29b8433626f02ecc197170c3f1"
=======
  digest = "1:0a2260bcfa15237979ef496f03fb6af215c247ad998881a4d039992228876ae3"
>>>>>>> 2955099f
  name = "github.com/go-pg/pg"
  packages = [
    ".",
    "internal",
    "internal/parser",
    "internal/pool",
    "orm",
    "types",
  ]
  pruneopts = "UT"
  revision = "ae5d5e7df4b2e598390e10b66b849c6af94f092b"
  version = "v6.15.1"

[[projects]]
  digest = "1:bc38c7c481812e178d85160472e231c5e1c9a7f5845d67e23ee4e706933c10d8"
  name = "github.com/golang/mock"
  packages = ["gomock"]
  pruneopts = "UT"
  revision = "c34cdb4725f4c3844d095133c6e40e448b86589b"
  version = "v1.1.1"

[[projects]]
<<<<<<< HEAD
  digest = "1:14834e04828af9e53954f1be45ea7f190c4c26d746009c2ab07c5828595539e9"
=======
  digest = "1:5d1b5a25486fc7d4e133646d834f6fca7ba1cef9903d40e7aa786c41b89e9e91"
>>>>>>> 2955099f
  name = "github.com/golang/protobuf"
  packages = [
    "proto",
    "protoc-gen-go/descriptor",
    "ptypes",
    "ptypes/any",
    "ptypes/duration",
    "ptypes/timestamp",
  ]
  pruneopts = "UT"
  revision = "aa810b61a9c79d51363740d207bb46cf8e620ed5"
  version = "v1.2.0"

[[projects]]
  digest = "1:7b5c6e2eeaa9ae5907c391a91c132abfd5c9e8a784a341b5625e750c67e6825d"
  name = "github.com/gorilla/websocket"
  packages = ["."]
  pruneopts = "UT"
  revision = "66b9c49e59c6c48f0ffce28c2d8b8a5678502c6d"
  version = "v1.4.0"

[[projects]]
<<<<<<< HEAD
  digest = "1:df2a3a508f26abf0be2f41ab68c71da0707901714f2be4dc47d3ecec870321cb"
=======
  digest = "1:8dfbec76b4834d96c37ba4c4969fc47c9a15e67c5a7eecfa031fbe67dab50429"
>>>>>>> 2955099f
  name = "github.com/jackc/pgx"
  packages = [
    ".",
    "chunkreader",
    "internal/sanitize",
    "pgio",
    "pgproto3",
    "pgtype",
  ]
  pruneopts = "UT"
  revision = "89f1e6ac7276b61d885db5e5aed6fcbedd1c7e31"
  version = "v3.2.0"

[[projects]]
  digest = "1:1642d82630adff3904f7965aa1aac2d7bfb8ae93a9b3da849ee38d72bb4c49e7"
  name = "github.com/jeffail/gabs"
  packages = ["."]
  pruneopts = "UT"
  revision = "7be49c3f43696c7ca8c9a76d6836703d83aea404"
  version = "v1.1.1"

[[projects]]
  branch = "master"
  digest = "1:fd97437fbb6b7dce04132cf06775bd258cce305c44add58eb55ca86c6c325160"
  name = "github.com/jinzhu/inflection"
  packages = ["."]
  pruneopts = "UT"
  revision = "04140366298a54a039076d798123ffa108fff46c"

[[projects]]
<<<<<<< HEAD
  digest = "1:97c5df4b017afec3bafe72dc7a0de80c9b4509a464d419bb0e74f5dd4a5500b8"
=======
  branch = "master"
  digest = "1:aa3d8d42865c42626b5c1add193692d045b3188b1479f0a0a88690d21fe20083"
>>>>>>> 2955099f
  name = "github.com/mailru/easyjson"
  packages = [
    ".",
    "buffer",
    "jlexer",
    "jwriter",
  ]
  pruneopts = "UT"
  revision = "60711f1a8329503b04e1c88535f419d0bb440bff"

[[projects]]
  digest = "1:c658e84ad3916da105a761660dcaeb01e63416c8ec7bc62256a9b411a05fcd67"
  name = "github.com/mattn/go-colorable"
  packages = ["."]
  pruneopts = "UT"
  revision = "167de6bfdfba052fa6b2d3664c8f5272e23c9072"
  version = "v0.0.9"

[[projects]]
  digest = "1:fa610f9fe6a93f4a75e64c83673dfff9bf1a34bbb21e6102021b6bc7850834a3"
  name = "github.com/mattn/go-isatty"
  packages = ["."]
  pruneopts = "UT"
  revision = "fc9e8d8ef48496124e79ae0df75490096eccf6fe"
  version = "v0.0.2"

[[projects]]
  branch = "master"
  digest = "1:2b32af4d2a529083275afc192d1067d8126b578c7a9613b26600e4df9c735155"
  name = "github.com/mgutz/ansi"
  packages = ["."]
  pruneopts = "UT"
  revision = "9520e82c474b0a04dd04f8a40959027271bab992"

[[projects]]
  digest = "1:1fc201f179a7d45f944655de3cdbfb0a8a226fd525569454e31ca87f9e4bb677"
  name = "github.com/microcosm-cc/bluemonday"
  packages = ["."]
  pruneopts = "UT"
  revision = "82c7118e8ccf7403d4860175d97bb635e8e28239"
  version = "v1.0.1"

[[projects]]
  digest = "1:61332bb44d05257bbf0356d8400a8b30fe0b9fdc3b72b8b55661da8f0a4f39ae"
  name = "github.com/mitchellh/hashstructure"
  packages = ["."]
  pruneopts = "UT"
  revision = "a38c50148365edc8df43c1580c48fb2b3a1e9cd7"
  version = "v1.0.0"

[[projects]]
  branch = "master"
  digest = "1:6d4d9067e639d96a804ee9a30fa89c7233c5c5edbfe736072ff00d48c97bccc4"
  name = "github.com/otiai10/copy"
  packages = ["."]
  pruneopts = "UT"
  revision = "7e9a647135a142c2669943d4a4d29be015ce9392"

[[projects]]
  digest = "1:40e195917a951a8bf867cd05de2a46aaf1806c50cf92eebf4c16f78cd196f747"
  name = "github.com/pkg/errors"
  packages = ["."]
  pruneopts = "UT"
  revision = "645ef00459ed84a119197bfb8d8205042c6df63d"
  version = "v0.8.0"

[[projects]]
  digest = "1:0028cb19b2e4c3112225cd871870f2d9cf49b9b4276531f03438a88e94be86fe"
  name = "github.com/pmezard/go-difflib"
  packages = ["difflib"]
  pruneopts = "UT"
  revision = "792786c7400a136282c1664665ae0a8db921c6c2"
  version = "v1.0.0"

[[projects]]
  digest = "1:2ee0f15eb0fb04f918db7c2dcf39745f40d69f798ef171610a730e8a56aaa4fd"
  name = "github.com/russross/blackfriday"
  packages = ["."]
  pruneopts = "UT"
  revision = "d3b5b032dc8e8927d31a5071b56e14c89f045135"
  version = "v2.0.1"

[[projects]]
  digest = "1:274f67cb6fed9588ea2521ecdac05a6d62a8c51c074c1fccc6a49a40ba80e925"
  name = "github.com/satori/go.uuid"
  packages = ["."]
  pruneopts = "UT"
  revision = "f58768cc1a7a7e77a3bd49e98cdd21419399b6a3"
  version = "v1.2.0"

[[projects]]
  branch = "master"
  digest = "1:def689e73e9252f6f7fe66834a76751a41b767e03daab299e607e7226c58a855"
  name = "github.com/shurcooL/sanitized_anchor_name"
  packages = ["."]
  pruneopts = "UT"
  revision = "86672fcb3f950f35f2e675df2240550f2a50762f"

[[projects]]
  digest = "1:18752d0b95816a1b777505a97f71c7467a8445b8ffb55631a7bf779f6ba4fa83"
  name = "github.com/stretchr/testify"
  packages = ["assert"]
  pruneopts = "UT"
  revision = "f35b8ab0b5a2cef36673838d662e249dd9c94686"
  version = "v1.2.2"

[[projects]]
  branch = "master"
<<<<<<< HEAD
  digest = "1:02ac3313f120dc17b832e92c8b65097f258565c610cc50e004a03b813b29a301"
=======
  digest = "1:bc60d24ed0b43550b3526ddbe3a7ca7f2a9a15aacad379fd4584375fc0eadaba"
>>>>>>> 2955099f
  name = "github.com/unchartedsoftware/deluge"
  packages = [
    "document",
    "util",
  ]
  pruneopts = "UT"
  revision = "2fed02d559eb90bb6c0cb7f8212c25a474f911e3"

[[projects]]
  branch = "master"
  digest = "1:a06b62f8c48e0f633970ce831cefd3127540a46cc5448d0c8929980c4be0c887"
  name = "github.com/unchartedsoftware/distil-compute"
  packages = [
    "middleware",
    "model",
    "pipeline",
    "primitive/compute",
    "primitive/compute/description",
    "primitive/compute/result",
  ]
  pruneopts = "UT"
  revision = "acc21a36d7a1741476c389a7ca8e2af47ae975a1"

[[projects]]
<<<<<<< HEAD
  digest = "1:15374437717055af6c31dee435c27aa159e9e51370a3c6305405c53241491438"
=======
  digest = "1:70f616a0a3abaf3ca5529b76f8de22471c1d3e56fe2a2689760f6b46d8d67fef"
>>>>>>> 2955099f
  name = "github.com/unchartedsoftware/distil-ingest"
  packages = [
    "conf",
    "csv",
    "merge",
    "metadata",
    "postgres",
    "postgres/model",
    "rest",
    "smmry",
  ]
  pruneopts = "UT"
  revision = "1cafd450fec6d567058cc61c776a4a6a4a7ed9b2"
  version = "0.7.0"

[[projects]]
  branch = "master"
  digest = "1:5e969d32a6c01904b2ad695007113b8e088e7b4511d54a400cc45b6143b0342f"
  name = "github.com/unchartedsoftware/plog"
  packages = ["."]
  pruneopts = "UT"
  revision = "34d2bbd3c0a9458feb0752af2b578a23eb8ddc4f"

[[projects]]
  branch = "master"
  digest = "1:a7cbc2532c48a223b5d702e2207e29d12998f45516f68b4acf946808ba2ba7f9"
  name = "github.com/vova616/xxhash"
  packages = ["."]
  pruneopts = "UT"
  revision = "f0a9a8b74d487f9563a527daf3bd6b4fbd3f5d00"

[[projects]]
  digest = "1:e2801f9ea1288e844cff8eac2e7590318f85988fa321f075987dd3923b1e5df5"
  name = "github.com/zenazn/goji"
  packages = [
    "graceful",
    "graceful/listener",
  ]
  pruneopts = "UT"
  revision = "64eb34159fe53473206c2b3e70fe396a639452f2"
  version = "v1.0"

[[projects]]
<<<<<<< HEAD
  digest = "1:02bac7bfd3bf25d03cdcf343a7054e04c1149e11e62c443f602538adc529d714"
=======
  digest = "1:356ed667fc203854cc86c9d94a632e7d0c3a30ee0b6ebec484bf6a1b55eeed68"
>>>>>>> 2955099f
  name = "goji.io"
  packages = [
    ".",
    "internal",
    "pat",
    "pattern",
  ]
  pruneopts = "UT"
  revision = "9a575ab427c3664b5d8db472a689b3303a0d73c9"
  version = "v2.0.1"

[[projects]]
  branch = "master"
  digest = "1:f92f6956e4059f6a3efc14924d2dd58ba90da25cc57fe07ae3779ef2f5e0c5f2"
  name = "golang.org/x/crypto"
  packages = ["pbkdf2"]
  pruneopts = "UT"
  revision = "3d3f9f413869b949e48070b5bc593aa22cc2b8f2"

[[projects]]
<<<<<<< HEAD
  digest = "1:146f6ee103b4d91b04332dca5145d44b0fcf1bf62e1c6d452ae172351dbba903"
=======
  branch = "master"
  digest = "1:91e16764720d5fc23def26777a8d527badeb72fbb8185d2abb45da448d2dc180"
>>>>>>> 2955099f
  name = "golang.org/x/net"
  packages = [
    "context",
    "html",
    "html/atom",
    "http/httpguts",
    "http2",
    "http2/hpack",
    "idna",
    "internal/timeseries",
    "trace",
  ]
  pruneopts = "UT"
  revision = "adae6a3d119ae4890b46832a2e88a95adc62b8e7"

[[projects]]
  branch = "master"
  digest = "1:7ba061af4131fb44b30448572acd0d6fefbf63a61b97b7ef1dea0be5871c2742"
  name = "golang.org/x/sys"
  packages = ["unix"]
  pruneopts = "UT"
  revision = "66b7b1311ac80bbafcd2daeef9a5e6e2cd1e2399"

[[projects]]
  digest = "1:a2ab62866c75542dd18d2b069fec854577a20211d7c0ea6ae746072a1dccdd18"
  name = "golang.org/x/text"
  packages = [
    "collate",
    "collate/build",
    "internal/colltab",
    "internal/gen",
    "internal/tag",
    "internal/triegen",
    "internal/ucd",
    "language",
    "secure/bidirule",
    "transform",
    "unicode/bidi",
    "unicode/cldr",
    "unicode/norm",
    "unicode/rangetable",
  ]
  pruneopts = "UT"
  revision = "f21a4dfb5e38f5895301dc265a8def02365cc3d0"
  version = "v0.3.0"

[[projects]]
  branch = "master"
  digest = "1:56b0bca90b7e5d1facf5fbdacba23e4e0ce069d25381b8e2f70ef1e7ebfb9c1a"
  name = "google.golang.org/genproto"
  packages = ["googleapis/rpc/status"]
  pruneopts = "UT"
  revision = "b5d43981345bdb2c233eb4bf3277847b48c6fdc6"

[[projects]]
<<<<<<< HEAD
  digest = "1:f47fb9bd1a9173285be23a1a1342e019abddfd787216e7f2c555ddba837e98ce"
=======
  digest = "1:c3ad9841823db6da420a5625b367913b4ff54bbe60e8e3c98bd20e243e62e2d2"
>>>>>>> 2955099f
  name = "google.golang.org/grpc"
  packages = [
    ".",
    "balancer",
    "balancer/base",
    "balancer/roundrobin",
    "codes",
    "connectivity",
    "credentials",
    "encoding",
    "encoding/proto",
    "grpclog",
    "internal",
    "internal/backoff",
    "internal/channelz",
    "internal/envconfig",
    "internal/grpcrand",
    "internal/transport",
    "keepalive",
    "metadata",
    "naming",
    "peer",
    "resolver",
    "resolver/dns",
    "resolver/passthrough",
    "stats",
    "status",
    "tap",
  ]
  pruneopts = "UT"
  revision = "2e463a05d100327ca47ac218281906921038fd95"
  version = "v1.16.0"

[[projects]]
<<<<<<< HEAD
  digest = "1:41a3deb47f4523cf2d27ef4d15716bd8d66e3c7360a3499ffbbd85e5160179d1"
=======
  digest = "1:a321cc26048fee52d1604ca2509e80f77be291ad073fdbcc5a50fdbcb375ed2f"
>>>>>>> 2955099f
  name = "gopkg.in/olivere/elastic.v5"
  packages = [
    ".",
    "config",
    "uritemplates",
  ]
  pruneopts = "UT"
  revision = "fc3063a8c0686f64e94f4b2c17eb140c06eb6793"
  version = "v5.0.76"

[[projects]]
  digest = "1:999d566ad1ae4303c456af5a155f7b42401cca4fd33552567ed9dd997b107a08"
  name = "mellium.im/sasl"
  packages = ["."]
  pruneopts = "UT"
  revision = "e58e780e1378aa4df5dc705364ff5ae9a4dd1e04"
  version = "v0.2.1"

[solve-meta]
  analyzer-name = "dep"
  analyzer-version = 1
  input-imports = [
    "github.com/caarlos0/env",
    "github.com/davecgh/go-spew/spew",
    "github.com/golang/mock/gomock",
    "github.com/golang/protobuf/proto",
    "github.com/gorilla/websocket",
    "github.com/jackc/pgx",
    "github.com/mattn/go-isatty",
    "github.com/mgutz/ansi",
    "github.com/microcosm-cc/bluemonday",
    "github.com/mitchellh/hashstructure",
    "github.com/otiai10/copy",
    "github.com/pkg/errors",
    "github.com/russross/blackfriday",
    "github.com/satori/go.uuid",
    "github.com/stretchr/testify/assert",
    "github.com/unchartedsoftware/distil-compute/model",
    "github.com/unchartedsoftware/distil-compute/pipeline",
    "github.com/unchartedsoftware/distil-compute/primitive/compute",
    "github.com/unchartedsoftware/distil-compute/primitive/compute/description",
    "github.com/unchartedsoftware/distil-compute/primitive/compute/result",
    "github.com/unchartedsoftware/distil-ingest/conf",
    "github.com/unchartedsoftware/distil-ingest/merge",
    "github.com/unchartedsoftware/distil-ingest/metadata",
    "github.com/unchartedsoftware/distil-ingest/postgres",
    "github.com/unchartedsoftware/distil-ingest/rest",
    "github.com/unchartedsoftware/plog",
    "github.com/vova616/xxhash",
    "github.com/zenazn/goji/graceful",
    "goji.io",
    "goji.io/pat",
    "goji.io/pattern",
    "golang.org/x/net/context",
    "google.golang.org/grpc",
    "gopkg.in/olivere/elastic.v5",
  ]
  solver-name = "gps-cdcl"
  solver-version = 1<|MERGE_RESOLUTION|>--- conflicted
+++ resolved
@@ -18,11 +18,7 @@
   version = "v1.1.1"
 
 [[projects]]
-<<<<<<< HEAD
-  digest = "1:f55bccb09fe462179589d323ccc1b1ee507fdf29b8433626f02ecc197170c3f1"
-=======
   digest = "1:0a2260bcfa15237979ef496f03fb6af215c247ad998881a4d039992228876ae3"
->>>>>>> 2955099f
   name = "github.com/go-pg/pg"
   packages = [
     ".",
@@ -45,11 +41,7 @@
   version = "v1.1.1"
 
 [[projects]]
-<<<<<<< HEAD
-  digest = "1:14834e04828af9e53954f1be45ea7f190c4c26d746009c2ab07c5828595539e9"
-=======
   digest = "1:5d1b5a25486fc7d4e133646d834f6fca7ba1cef9903d40e7aa786c41b89e9e91"
->>>>>>> 2955099f
   name = "github.com/golang/protobuf"
   packages = [
     "proto",
@@ -72,11 +64,7 @@
   version = "v1.4.0"
 
 [[projects]]
-<<<<<<< HEAD
-  digest = "1:df2a3a508f26abf0be2f41ab68c71da0707901714f2be4dc47d3ecec870321cb"
-=======
   digest = "1:8dfbec76b4834d96c37ba4c4969fc47c9a15e67c5a7eecfa031fbe67dab50429"
->>>>>>> 2955099f
   name = "github.com/jackc/pgx"
   packages = [
     ".",
@@ -107,12 +95,8 @@
   revision = "04140366298a54a039076d798123ffa108fff46c"
 
 [[projects]]
-<<<<<<< HEAD
-  digest = "1:97c5df4b017afec3bafe72dc7a0de80c9b4509a464d419bb0e74f5dd4a5500b8"
-=======
   branch = "master"
   digest = "1:aa3d8d42865c42626b5c1add193692d045b3188b1479f0a0a88690d21fe20083"
->>>>>>> 2955099f
   name = "github.com/mailru/easyjson"
   packages = [
     ".",
@@ -221,11 +205,7 @@
 
 [[projects]]
   branch = "master"
-<<<<<<< HEAD
-  digest = "1:02ac3313f120dc17b832e92c8b65097f258565c610cc50e004a03b813b29a301"
-=======
   digest = "1:bc60d24ed0b43550b3526ddbe3a7ca7f2a9a15aacad379fd4584375fc0eadaba"
->>>>>>> 2955099f
   name = "github.com/unchartedsoftware/deluge"
   packages = [
     "document",
@@ -250,11 +230,7 @@
   revision = "acc21a36d7a1741476c389a7ca8e2af47ae975a1"
 
 [[projects]]
-<<<<<<< HEAD
-  digest = "1:15374437717055af6c31dee435c27aa159e9e51370a3c6305405c53241491438"
-=======
   digest = "1:70f616a0a3abaf3ca5529b76f8de22471c1d3e56fe2a2689760f6b46d8d67fef"
->>>>>>> 2955099f
   name = "github.com/unchartedsoftware/distil-ingest"
   packages = [
     "conf",
@@ -298,11 +274,7 @@
   version = "v1.0"
 
 [[projects]]
-<<<<<<< HEAD
-  digest = "1:02bac7bfd3bf25d03cdcf343a7054e04c1149e11e62c443f602538adc529d714"
-=======
   digest = "1:356ed667fc203854cc86c9d94a632e7d0c3a30ee0b6ebec484bf6a1b55eeed68"
->>>>>>> 2955099f
   name = "goji.io"
   packages = [
     ".",
@@ -323,12 +295,8 @@
   revision = "3d3f9f413869b949e48070b5bc593aa22cc2b8f2"
 
 [[projects]]
-<<<<<<< HEAD
-  digest = "1:146f6ee103b4d91b04332dca5145d44b0fcf1bf62e1c6d452ae172351dbba903"
-=======
   branch = "master"
   digest = "1:91e16764720d5fc23def26777a8d527badeb72fbb8185d2abb45da448d2dc180"
->>>>>>> 2955099f
   name = "golang.org/x/net"
   packages = [
     "context",
@@ -384,11 +352,7 @@
   revision = "b5d43981345bdb2c233eb4bf3277847b48c6fdc6"
 
 [[projects]]
-<<<<<<< HEAD
-  digest = "1:f47fb9bd1a9173285be23a1a1342e019abddfd787216e7f2c555ddba837e98ce"
-=======
   digest = "1:c3ad9841823db6da420a5625b367913b4ff54bbe60e8e3c98bd20e243e62e2d2"
->>>>>>> 2955099f
   name = "google.golang.org/grpc"
   packages = [
     ".",
@@ -423,11 +387,7 @@
   version = "v1.16.0"
 
 [[projects]]
-<<<<<<< HEAD
-  digest = "1:41a3deb47f4523cf2d27ef4d15716bd8d66e3c7360a3499ffbbd85e5160179d1"
-=======
   digest = "1:a321cc26048fee52d1604ca2509e80f77be291ad073fdbcc5a50fdbcb375ed2f"
->>>>>>> 2955099f
   name = "gopkg.in/olivere/elastic.v5"
   packages = [
     ".",
