--- conflicted
+++ resolved
@@ -52,30 +52,6 @@
 	if err != nil {
 		return nil, errors.Wrap(err, "failed to fetch variable description for summary")
 	}
-<<<<<<< HEAD
-	if IsNumerical(variable.Type) {
-		// fetch numeric histograms
-		numeric, err := fetchNumericalHistogram(client, dataset, variable)
-		if err != nil {
-			return nil, err
-		}
-		return numeric, nil
-	}
-	if IsCategorical(variable.Type) {
-		// fetch categorical histograms
-		categorical, err := fetchCategoricalHistogram(client, dataset, variable)
-		if err != nil {
-			return nil, err
-		}
-		return categorical, nil
-	}
-	if IsText(variable.Type) {
-		// fetch text analysis
-		return nil, nil
-	}
-	return nil, errors.Errorf("variable `%s` of type `%s` does not support summary", variable.Name, variable.Type)
-=======
 
 	return storage.FetchSummary(variable, dataset)
->>>>>>> 30f730ae
 }