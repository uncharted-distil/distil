--- conflicted
+++ resolved
@@ -15,13 +15,9 @@
 
 // Variable represents a single variable description within a dataset.
 type Variable struct {
-<<<<<<< HEAD
 	Label            string      `json:"label"`
 	Key              string      `json:"key"`
-=======
-	Name             string      `json:"name"`
 	Index            int         `json:"colIndex"`
->>>>>>> 86cfdea2
 	Type             string      `json:"type"`
 	OriginalType     string      `json:"originalType"` // needed for eval only
 	Role             string      `json:"role"`
