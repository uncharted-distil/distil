--- conflicted
+++ resolved
@@ -457,79 +457,6 @@
 	return s.parseExtrema(res, variable)
 }
 
-<<<<<<< HEAD
-=======
-func (s *Storage) fetchNumericalResultHistogram(resultURI string, dataset string, variable *model.Variable, extrema *model.Extrema) (*model.Histogram, error) {
-	resultVariable := &model.Variable{
-		Name: "value",
-		Type: model.TextType,
-	}
-
-	// need the extrema to calculate the histogram interval
-	var err error
-	if extrema == nil {
-		extrema, err = s.fetchResultsExtrema(resultURI, dataset, variable, resultVariable)
-		if err != nil {
-			return nil, errors.Wrap(err, "failed to fetch result variable extrema for summary")
-		}
-	} else {
-		extrema.Name = variable.Name
-		extrema.Type = variable.Type
-	}
-	// for each returned aggregation, create a histogram aggregation. Bucket
-	// size is derived from the min/max and desired bucket count.
-	histogramName, bucketQuery, histogramQuery := s.getResultHistogramAggQuery(extrema, variable, resultVariable)
-
-	// Create the complete query string.
-	query := fmt.Sprintf(`
-		SELECT %s as bucket, CAST(%s as double precision) AS %s, COUNT(*) AS count FROM %s
-		WHERE result_id = $1 AND target = $2
-		GROUP BY %s ORDER BY %s;`, bucketQuery, histogramQuery, histogramName, dataset, bucketQuery, histogramName)
-
-	// execute the postgres query
-	res, err := s.client.Query(query, resultURI, variable.Name)
-	if err != nil {
-		return nil, errors.Wrap(err, "failed to fetch histograms for result variable summaries from postgres")
-	}
-	defer res.Close()
-
-	return s.parseNumericHistogram(variable.Type, res, extrema)
-}
-
-func (s *Storage) fetchCategoricalResultHistogram(resultURI string, dataset string, resultDataset string, variable *model.Variable) (*model.Histogram, error) {
-	targetName := variable.Name
-
-	query := fmt.Sprintf("SELECT base.\"%s\", result.value, COUNT(*) AS count "+
-		"FROM %s AS result INNER JOIN %s AS base ON result.index = base.\"d3mIndex\" "+
-		"WHERE result.result_id = $1 and result.target = $2 "+
-		"GROUP BY result.value, base.\"%s\" "+
-		"ORDER BY count desc;", targetName, resultDataset, dataset, targetName)
-
-	// execute the postgres query
-	res, err := s.client.Query(query, resultURI, targetName)
-	if err != nil {
-		return nil, errors.Wrap(err, "failed to fetch histograms for result summaries from postgres")
-	}
-	defer res.Close()
-
-	// limit the parsed categories.
-	categories, err := s.parseCategoricalHistogram(res, variable)
-	if err != nil {
-		return nil, errors.Wrap(err, "failed to parse histograms for result summaries from postgres")
-	}
-
-	if len(categories.Buckets) > catResultLimit {
-		bucketsComplete := categories.Buckets
-		sort.Slice(bucketsComplete, func(i, j int) bool {
-			return bucketsComplete[i].Count > bucketsComplete[j].Count
-		})
-		categories.Buckets = bucketsComplete[:catResultLimit]
-	}
-
-	return categories, err
-}
-
->>>>>>> e0fdfe58
 // FetchResultsExtremaByURI fetches the results extrema by resultURI.
 func (s *Storage) FetchResultsExtremaByURI(dataset string, resultURI string, index string) (*model.Extrema, error) {
 	datasetResult := s.getResultTable(dataset)
