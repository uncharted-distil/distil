--- conflicted
+++ resolved
@@ -223,47 +223,6 @@
 	return s.fetchSummaryData(dataset, storageName, varName, resultURI, filterParams, extrema)
 }
 
-<<<<<<< HEAD
-func (s *Storage) getMinMaxAggsQuery(variable *model.Variable) string {
-	// get min / max agg names
-	minAggName := api.MinAggPrefix + variable.Name
-	maxAggName := api.MaxAggPrefix + variable.Name
-
-	vName := fmt.Sprintf("\"%s\"", variable.Name)
-	if variable.Type == model.DateTimeType {
-		vName = fmt.Sprintf("CAST(extract(epoch from \"%s\") AS INTEGER)", variable.Name)
-	}
-
-	// create aggregations
-	queryPart := fmt.Sprintf("MIN(%s) AS \"%s\", MAX(%s) AS \"%s\"", vName, minAggName, vName, maxAggName)
-	// add aggregations
-	return queryPart
-}
-
-// FetchExtrema return extrema of a variable in a result set.
-func (s *Storage) FetchExtrema(storageName string, variable *model.Variable) (*api.Extrema, error) {
-	// add min / max aggregation
-	aggQuery := s.getMinMaxAggsQuery(variable)
-
-	// create a query that does min and max aggregations for each variable
-	queryString := fmt.Sprintf("SELECT %s FROM %s", aggQuery, storageName)
-
-	// execute the postgres query
-	// NOTE: We may want to use the regular Query operation since QueryRow
-	// hides db exceptions.
-	res, err := s.client.Query(queryString)
-	if err != nil {
-		return nil, errors.Wrap(err, "failed to fetch extrema for variable summaries from postgres")
-	}
-	if res != nil {
-		defer res.Close()
-	}
-
-	if variable.Type == model.DateTimeType {
-		return s.parseDateExtrema(res, variable)
-	}
-	return s.parseExtrema(res, variable)
-=======
 func (s *Storage) fetchTimeseriesSummary(dataset string, storageName string, xColName string, yColName string, resultURI string, interval int, filterParams *api.FilterParams, extrema *api.Extrema) (*api.Histogram, error) {
 
 	// need description of the variables to request aggregation against.
@@ -321,5 +280,4 @@
 // FetchTimeseriesSummary fetches a timeseries.
 func (s *Storage) FetchTimeseriesSummary(dataset string, storageName string, xColName string, yColName string, interval int, filterParams *api.FilterParams) (*api.Histogram, error) {
 	return s.fetchTimeseriesSummary(dataset, storageName, xColName, yColName, "", interval, filterParams, nil)
->>>>>>> 4a4a3b1e
 }