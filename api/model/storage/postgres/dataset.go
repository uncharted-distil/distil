//
//   Copyright © 2019 Uncharted Software Inc.
//
//   Licensed under the Apache License, Version 2.0 (the "License");
//   you may not use this file except in compliance with the License.
//   You may obtain a copy of the License at
//
//       http://www.apache.org/licenses/LICENSE-2.0
//
//   Unless required by applicable law or agreed to in writing, software
//   distributed under the License is distributed on an "AS IS" BASIS,
//   WITHOUT WARRANTIES OR CONDITIONS OF ANY KIND, either express or implied.
//   See the License for the specific language governing permissions and
//   limitations under the License.

package postgres

import (
	"fmt"
	"strings"

	"github.com/jackc/pgx/v4"
	"github.com/pkg/errors"
	"github.com/uncharted-distil/distil-compute/model"
	api "github.com/uncharted-distil/distil/api/model"
)

const (
	maxBatchSize = 250
)

type joinDefinition struct {
	baseAlias     string
	baseColumn    string
	joinTableName string
	joinAlias     string
	joinColumn    string
}

func (s *Storage) getViewField(fieldSelect string, displayName string, typ string, defaultValue interface{}) string {
	viewField := fmt.Sprintf("COALESCE(CAST(%s AS %s), %v)", fieldSelect, typ, defaultValue)
	if model.IsDatabaseFloatingPoint(typ) {
		// handle missing values
		viewField = fmt.Sprintf("CASE WHEN %s = '' THEN %v ELSE %s END", fieldSelect, defaultValue, viewField)
	}
	viewField = fmt.Sprintf("%s AS \"%s\"", viewField, displayName)
	return viewField
}

func (s *Storage) getDatabaseFields(tableName string) ([]string, error) {
	sql := fmt.Sprintf("SELECT column_name FROM information_schema.columns WHERE table_schema = 'public' AND table_name = $1;")

	res, err := s.client.Query(sql, tableName)
	if err != nil {
		return nil, errors.Wrap(err, "failed to fetch database column names from postgres")
	}
	if res != nil {
		defer res.Close()
	}

	cols := make([]string, 0)
	for res.Next() {
		var colName string
		err := res.Scan(&colName)
		if err != nil {
			return nil, errors.Wrap(err, "Unable to parse column name")
		}
		cols = append(cols, colName)
	}

	return cols, nil
}

func (s *Storage) getExistingFields(dataset string) (map[string]*model.Variable, error) {
	vars, err := api.FetchDatasetVariables(dataset, s.metadata)
	if err != nil {
		return nil, err
	}

	fields := make(map[string]*model.Variable)
	for _, v := range vars {
		fields[v.OriginalVariable] = v
	}

	return fields, nil
}

func (s *Storage) createView(storageName string, fields map[string]*model.Variable, overwrite bool) error {
	// CREATE OR REPLACE VIEW requires the same column names and order (with additions at the end being allowed).
	sql := "CREATE VIEW %s_tmp AS SELECT %s FROM %s_base;"

	// Build the select statement of the query.
	fieldList := make([]string, 0)
	for _, v := range fields {
		fieldList = append(fieldList, s.getViewField(model.PostgresValueForFieldType(v.Type, v.Name),
			v.OriginalVariable, model.MapD3MTypeToPostgresType(v.Type), model.DefaultPostgresValueFromD3MType(v.Type)))
	}
	sql = fmt.Sprintf(sql, storageName, strings.Join(fieldList, ","), storageName)

	// Create the temporary view with the new column type.
	_, err := s.client.Exec(sql)
	if err != nil {
		return errors.Wrap(err, "Unable to create new temp view")
	}

	if overwrite {
		// Drop the existing view.
		_, err = s.client.Exec(fmt.Sprintf("DROP VIEW %s;", storageName))
		if err != nil {
			return errors.Wrap(err, "Unable to drop existing view")
		}

		// Rename the temporary view to the actual view name.
		_, err = s.client.Exec(fmt.Sprintf("ALTER VIEW %s_tmp RENAME TO %s;", storageName, storageName))
	}

	return err
}

// IsValidDataType checks to see if a specified type is valid for a variable.
// Multiple simultaneous calls to the function can result in inaccurate.
func (s *Storage) IsValidDataType(dataset string, storageName string, varName string, varType string) (bool, error) {
	// get all existing fields to rebuild the view.
	fields, err := s.getExistingFields(dataset)
	if err != nil {
		return false, errors.Wrap(err, "Unable to read existing fields")
	}

	// update field type in lookup.
	if fields[varName] == nil {
		return false, errors.Errorf("field '%s' not found in existing fields", varName)
	}
	fields[varName].Type = varType

	// create view based on field lookup.
	err = s.createView(storageName, fields, false)
	if err != nil {
		return false, errors.Wrap(err, "Unable to create the new view")
	}

	// check if the new field type works with the data
	// a count on the field with the updated type should error if invalid
	verificationSQL := fmt.Sprintf("SELECT COUNT(\"%s\") FROM %s_tmp;", varName, storageName)
	_, err = s.client.Exec(verificationSQL)
	_, _ = s.client.Exec(fmt.Sprintf("DROP VIEW %s_tmp;", storageName))
	if err != nil {
		return false, nil
	}

	return true, nil
}

// SetDataType updates the data type of the specified variable.
// Multiple simultaneous calls to the function can result in discarded changes.
func (s *Storage) SetDataType(dataset string, storageName string, varName string, varType string) error {
	// get all existing fields to rebuild the view.
	fields, err := s.getExistingFields(dataset)
	if err != nil {
		return errors.Wrap(err, "Unable to read existing fields")
	}

	// update field type in lookup.
	if fields[varName] == nil {
		return errors.Errorf("field '%s' not found in existing fields", varName)
	}
	fields[varName].Type = varType

	// create view based on field lookup.
	err = s.createView(storageName, fields, true)
	if err != nil {
		return errors.Wrap(err, "Unable to create the new view")
	}

	return nil
}

func (s *Storage) createViewFromMetadataFields(storageName string, fields map[string]*model.Variable) error {
	dbFields := make(map[string]*model.Variable)

	// map the types to db types.
	for field, v := range fields {
		dbFields[field] = &model.Variable{
			Name:             v.Name,
			OriginalVariable: v.OriginalVariable,
			Type:             v.Type,
		}
	}

	err := s.createView(storageName, dbFields, true)
	if err != nil {
		return errors.Wrap(err, "Unable to create the new view")
	}

	return nil
}

// AddVariable adds a new variable to the dataset.
func (s *Storage) AddVariable(dataset string, storageName string, varName string, varType string) error {
	// check to make sure the column doesnt exist already
	dbFields, err := s.getDatabaseFields(fmt.Sprintf("%s_base", storageName))
	if err != nil {
		return errors.Wrap(err, "unable to read database fields")
	}

	found := false
	for _, v := range dbFields {
		if v == varName {
			found = true
			break
		}
	}

	if !found {
		// add the empty column to the base table and the explain table
		sql := fmt.Sprintf("ALTER TABLE %s_base ADD COLUMN \"%s\" TEXT;", storageName, varName)
		_, err = s.client.Exec(sql)
		if err != nil {
			return errors.Wrap(err, "unable to add new column to database table")
		}

		sql = fmt.Sprintf("ALTER TABLE %s_explain ADD COLUMN \"%s\" DOUBLE PRECISION;", storageName, varName)
		_, err = s.client.Exec(sql)
		if err != nil {
			return errors.Wrap(err, "unable to add new column to database explain table")
		}
	}

	// recreate the view with the new column
	fields, err := s.getExistingFields(dataset)
	if err != nil {
		return errors.Wrap(err, "unable to read existing fields")
	}

	// need to add the field to the view
	fields[varName] = &model.Variable{
		Name:             varName,
		OriginalVariable: varName,
		Type:             varType,
	}

	err = s.createViewFromMetadataFields(storageName, fields)
	if err != nil {
		return errors.Wrap(err, "unable to create the new view")
	}

	return nil
}

// DeleteVariable flags a variable as deleted.
func (s *Storage) DeleteVariable(dataset string, storageName string, varName string) error {
	// check if the variable is in the view
	dbFields, err := s.getDatabaseFields(storageName)
	if err != nil {
		return errors.Wrap(err, "unable to read database fields")
	}

	found := false
	for _, v := range dbFields {
		if v == varName {
			found = true
			break
		}
	}
	if !found {
		return nil
	}

	// recreate the view without the field if it is in it
	fields, err := s.getExistingFields(dataset)
	if err != nil {
		return errors.Wrap(err, "Unable to read existing fields")
	}

	if fields[varName] != nil {
		delete(fields, varName)
	}

	err = s.createViewFromMetadataFields(storageName, fields)
	if err != nil {
		return errors.Wrap(err, "Unable to create the new view")
	}

	return nil
}

// InsertBatch batches the data to insert for increased performance.
func (s *Storage) InsertBatch(storageName string, varNames []string, inserts [][]interface{}) error {

	err := s.insertBatchData(storageName, varNames, inserts)
	if err != nil {
		return errors.Wrap(err, "unable to insert batches")
	}

	return nil
}

func (s *Storage) insertBatchData(storageName string, varNames []string, inserts [][]interface{}) error {
	// get the boiler plate of the query
	fieldCount := len(varNames)
	paramList := ""
	for i := 0; i < fieldCount; i++ {
		paramList = fmt.Sprintf("%s, $%d", paramList, i+1)
	}
	paramList = paramList[2:]

	// need to quote the fields
	// after joining, the first and last fields are missing a quote
	fieldList := strings.Join(varNames, "\", \"")
	fieldList = fmt.Sprintf("\"%s\"", fieldList)

	batchSQL := fmt.Sprintf("INSERT INTO \"%s\" (%s) VALUES (%s);", storageName, fieldList, paramList)

	// build the batches and run the queries
	batch := &pgx.Batch{}
	for i := 0; i < len(inserts); i++ {
<<<<<<< HEAD
		params := make([]interface{}, 0)
		for j := 0; j < fieldCount; j++ {
=======
		insertSQL = fmt.Sprintf("%s %s", insertSQL, basicInsert)
		for j := 0; j < len(inserts[i]); j++ {
>>>>>>> 8df0185d
			params = append(params, inserts[i][j])
		}
		batch.Queue(batchSQL, params...)

<<<<<<< HEAD
		if batch.Len() > maxBatchSize {
=======
		// append nil for remaining fields
		for j := len(inserts[i]); j < fieldCount; j++ {
			params = append(params, nil)
		}

		count = count + 1
		if count > maxBatchSize {
>>>>>>> 8df0185d
			// submit the batch
			resBatch := s.batchClient.SendBatch(batch)
			for i := 0; i < maxBatchSize; i++ {
				_, err := resBatch.Exec()
				if err != nil {
					resBatch.Close()
					return errors.Wrapf(err, "unable to insert batch")
				}
			}
			resBatch.Close()

			// reset the batch
			batch = &pgx.Batch{}
		}
	}

	// submit remaining rows
	count := batch.Len()
	if count > 0 {
		resBatch := s.batchClient.SendBatch(batch)
		for i := 0; i < count; i++ {
			_, err := resBatch.Exec()
			if err != nil {
				resBatch.Close()
				return errors.Wrapf(err, "unable to insert final batch")
			}
		}
		resBatch.Close()
	}

	return nil
}

// UpdateVariable updates the value of a variable stored in the database.
func (s *Storage) UpdateVariable(storageName string, varName string, d3mIndex string, value string) error {
	sql := fmt.Sprintf("UPDATE %s_base SET \"%s\" = $1 WHERE \"%s\" = $2", storageName, varName, model.D3MIndexFieldName)
	_, err := s.client.Exec(sql, value, d3mIndex)
	if err != nil {
		return errors.Wrap(err, "Unable to update value stored in the database")
	}

	return nil
}

// UpdateVariableBatch batches updates for a variable to increase performance.
func (s *Storage) UpdateVariableBatch(storageName string, varName string, updates map[string]string) error {
	// A couple of approaches are possible:
	// 1. Batch the updates in a string and send many updates at once to diminish network time.
	// 2. Batch insert the updates to a temp table, send an update command where a join
	//		between the original table and the temp table is done to get the new values
	//		and then delete the temp table.

	// build params
	params := make([][]interface{}, 0)
	for i, v := range updates {
		params = append(params, []interface{}{i, v})
	}

	// loop through the updates, building batches to minimize overhead
	tableNameTmp := fmt.Sprintf("%s_utmp", storageName)
	dataSQL := fmt.Sprintf("CREATE TEMP TABLE \"%s\" (\"%s\" TEXT NOT NULL, \"%s\" TEXT);",
		tableNameTmp, model.D3MIndexName, varName)
	_, err := s.batchClient.Exec(dataSQL)
	if err != nil {
		return errors.Wrap(err, "unable to create temp table")
	}

	err = s.insertBatchData(tableNameTmp, []string{model.D3MIndexName, varName}, params)
	if err != nil {
		return errors.Wrap(err, "unable to insert into temp table")
	}

	// run the update
	updateSQL := fmt.Sprintf("UPDATE %s.%s.\"%s_base\" AS b SET \"%s\" = t.\"%s\" FROM \"%s\" AS t WHERE t.\"%s\" = b.\"%s\";",
		"distil", "public", storageName, varName, varName, tableNameTmp, model.D3MIndexName, model.D3MIndexName)
	_, err = s.batchClient.Exec(updateSQL)
	if err != nil {
		return errors.Wrap(err, "unable to update base data")
	}
	s.batchClient.Exec(fmt.Sprintf("DROP TABLE \"%s\"", tableNameTmp))

	return nil
}

func getJoinSQL(join *joinDefinition, inner bool) string {
	joinType := "INNER JOIN"
	if !inner {
		joinType = "LEFT OUTER JOIN"
	}
	return fmt.Sprintf("%s %s AS %s ON %s.\"%s\" = %s.\"%s\"",
		joinType, join.joinTableName, join.joinAlias, join.joinAlias,
		join.joinColumn, join.baseAlias, join.baseColumn)
}<|MERGE_RESOLUTION|>--- conflicted
+++ resolved
@@ -313,28 +313,18 @@
 	// build the batches and run the queries
 	batch := &pgx.Batch{}
 	for i := 0; i < len(inserts); i++ {
-<<<<<<< HEAD
 		params := make([]interface{}, 0)
-		for j := 0; j < fieldCount; j++ {
-=======
-		insertSQL = fmt.Sprintf("%s %s", insertSQL, basicInsert)
 		for j := 0; j < len(inserts[i]); j++ {
->>>>>>> 8df0185d
 			params = append(params, inserts[i][j])
 		}
 		batch.Queue(batchSQL, params...)
 
-<<<<<<< HEAD
-		if batch.Len() > maxBatchSize {
-=======
 		// append nil for remaining fields
 		for j := len(inserts[i]); j < fieldCount; j++ {
 			params = append(params, nil)
 		}
 
-		count = count + 1
-		if count > maxBatchSize {
->>>>>>> 8df0185d
+		if batch.Len() > maxBatchSize {
 			// submit the batch
 			resBatch := s.batchClient.SendBatch(batch)
 			for i := 0; i < maxBatchSize; i++ {
