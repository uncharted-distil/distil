//
//   Copyright © 2021 Uncharted Software Inc.
//
//   Licensed under the Apache License, Version 2.0 (the "License");
//   you may not use this file except in compliance with the License.
//   You may obtain a copy of the License at
//
//       http://www.apache.org/licenses/LICENSE-2.0
//
//   Unless required by applicable law or agreed to in writing, software
//   distributed under the License is distributed on an "AS IS" BASIS,
//   WITHOUT WARRANTIES OR CONDITIONS OF ANY KIND, either express or implied.
//   See the License for the specific language governing permissions and
//   limitations under the License.

package imagery

import (
	"bytes"
	"encoding/json"
	"fmt"
	"image"
	"image/color"
	"image/jpeg"
	"image/png"
	"io/ioutil"
	"math"
	"os"
	"path"
	"sort"
	"strings"

	lru "github.com/hashicorp/golang-lru"
	"github.com/mitchellh/hashstructure"
	"github.com/nfnt/resize"
	"github.com/pkg/errors"
	"github.com/uncharted-distil/distil/api/env"
	"github.com/uncharted-distil/gdal"
	log "github.com/unchartedsoftware/plog"
)

const (
	// Sentinel2Max is the maximum expected value stored in a sentinel 2 satellite band.  Spec indicates a 12 bit
	// value.
	Sentinel2Max = 10000

	// Exponent is the exponent to apply to channel values during pre-processing.  A value of 1.0 will leave values
	// unchanged.
	Exponent = 0.3

	// NaturalColors identifies a band mapping that displays an image in natural color.
	NaturalColors = "natural_colors"

	// FalseColorInfrared identifies a band mapping that displays an image in false color for visualizing vegatation.
	FalseColorInfrared = "false_color_infrared"

	// FalseColorUrban identifies a band mapping that displays an image in false color for visualizing urban development.
	FalseColorUrban = "false_color_urban"

	// Agriculture identifies a band mapping that displays an image in false color for visualization agricultural activity.
	Agriculture = "agriculture"

	// AtmosphericPenetration identifies a band mapping that displays an image in false for visualizing atmospheric penetration.
	AtmosphericPenetration = "atmospheric_penetration"

	// HealthyVegetation identifies a band mapping that displays an image in false color for visualizing vegatation health.
	HealthyVegetation = "healthy_vegetation"

	// LandWater identifies a band mapping that displays an image in in false color that separates land and water.
	LandWater = "land_water"

	// AtmosphericRemoval identifies a band mapping that displays an image in near true color with atmoshperic effects reduced.
	AtmosphericRemoval = "atmospheric_removal"

	// ShortwaveInfrared identifies a band mapping that displays an image in shortwave infrared.
	ShortwaveInfrared = "shortwave_infrared"

	// VegetationAnalysis identifies a band mapping that displays an image in in false color for analyzing vegetation.
	VegetationAnalysis = "vegetation_analysis"

	// ImageAttention identifies what the model is paying attention to in the image
	ImageAttention = "image_attention"
	// NDVI identifies a band mapping that displays Normalized Difference Vegetation Index mapped using an RGB ramp.
	NDVI = "ndvi"

	// NDWI identifies a band mapping that displays Normalized Difference Water Index mapped using an RGB ramp.
	NDWI = "ndwi"

	// NDMI identifies a band mapping that displays Normalized Difference Moisture Index mapped using an RGB ramp.
	NDMI = "ndmi"

	// NSMI identifies a band mapping that display Normalized Soil Moisture Index mapped using an RGB ramp.
	NSMI = "nsmi"

	// MNDWI identifies a band mapping that displays Modified Normalized Difference Moisture Index mapped using an RGB ramp
	MNDWI = "mndwi"

	// RSWIR identifies a band mapping that displays Red and Shortwave Infrared mapped using an RGB ramp
	RSWIR = "rswir"
	// OPTRAM identifies a band mapping that represents the soil moisture
	OPTRAM = "optram"
	// OPTRAMJSONFile contains the file name to look for in the learning folder to check if optram is supported
	OPTRAMJSONFile = "optram_variables.json"
)

var (
	cache *lru.Cache
)

// BandCombinationID uniquely identifies a band combination
type BandCombinationID string

// BandCombination defines a mapping of satellite bands to image RGB channels.
type BandCombination struct {
	ID          BandCombinationID
	DisplayName string
	Mapping     []string
	Ramp        []uint8
	Transform   func(*OptramEdges, ...uint16) float64
}

// ImageScale defines what to scale the image size to. If one property is defined aspect ratio will be kept. If nil for both the func will determine the size.
type ImageScale struct {
	Width  int
	Height int
}
type OptramEdges struct {
	IDryEdge float64 `json:"i_d"`
	SDryEdge float64 `json:"s_d"`
	IWetEdge float64 `json:"i_w"`
	SWetEdge float64 `json:"s_w"`
}

// ReadOptramFile will parse the optram json file into a map[string]OptramEdges struct and return the precision
func ReadOptramFile(file string) (map[string]OptramEdges, int, error) {
	buffer, err := ioutil.ReadFile(file)
	if err != nil {
		return nil, 0, err
	}
	result := map[string]OptramEdges{}
	err = json.Unmarshal(buffer, &result)
	if err != nil {
		return nil, 0, err
	}
	precision := 0
	for key := range result {
		precision = len(key)
		break
	}
	return result, precision, nil
}
func (imageScale *ImageScale) shouldScale() bool {
	return imageScale.Width != 0 && imageScale.Height != 0
}

// ClampedNormalizingTransform transforms to a range of (-1, 1) and then clamps to (0, 1)
func ClampedNormalizingTransform(edges *OptramEdges, bandValues ...uint16) float64 {
	return math.Max(0, float64(int32(bandValues[0])-int32(bandValues[1]))/float64(int32(bandValues[0])+int32(bandValues[1])))
}

// NormalizingTransform transforms to a range of (-1, 1) and then normalizes to (0, 1)
func NormalizingTransform(edges *OptramEdges, bandValues ...uint16) float64 {
	return (1.0 + float64(int32(bandValues[0])-int32(bandValues[1]))/float64(int32(bandValues[0])+int32(bandValues[1]))) / 2.0
}

func OptramTransform(edges *OptramEdges, bandValues ...uint16) float64 {
	b08 := float64(bandValues[0])
	b04 := float64(bandValues[1])
	b12 := float64(bandValues[2])
	NDVI := (b08 - b04) / (b08 + b04)
	STR := (math.Pow((1.0-b12), 2.0) / (2.0 * b12))
	numerator := edges.IDryEdge + edges.SDryEdge*NDVI - STR
	denominator := edges.IDryEdge - edges.IWetEdge + (edges.IDryEdge-edges.SWetEdge)*NDVI
	return math.Max(0.0, math.Min((numerator/denominator)/float64(math.MaxUint8), 1.0))
}

var (
	// SentinelBandCombinations defines a list of recommended band combinations for sentinel 2 satellite missions
	SentinelBandCombinations = map[string]*BandCombination{}
)

func init() {
	// initialize the band combination structures - needs to be done in init so that referenced color ramps are built
	SentinelBandCombinations = map[string]*BandCombination{
		NaturalColors:          {NaturalColors, "Natural Colors", []string{"b04", "b03", "b02"}, nil, nil},
		FalseColorInfrared:     {FalseColorInfrared, "False Color Infrared", []string{"b08", "b04", "b03"}, nil, nil},
		FalseColorUrban:        {FalseColorUrban, "False Color Urban", []string{"b12", "b11", "b04"}, nil, nil},
		Agriculture:            {Agriculture, "Agriculture", []string{"b11", "b08", "b02"}, nil, nil},
		AtmosphericPenetration: {AtmosphericPenetration, "Atmospheric Penetration", []string{"b12", "b11", "b8a"}, nil, nil},
		HealthyVegetation:      {HealthyVegetation, "Healthy Vegetation", []string{"b08", "b11", "b02"}, nil, nil},
		LandWater:              {LandWater, "Land/Water", []string{"b08", "b11", "b04"}, nil, nil},
		AtmosphericRemoval:     {AtmosphericRemoval, "Atmospheric Removal", []string{"b12", "b08", "b03"}, nil, nil},
		ShortwaveInfrared:      {ShortwaveInfrared, "Shortwave Infrared", []string{"b12", "b08", "b04"}, nil, nil},
		VegetationAnalysis:     {VegetationAnalysis, "Vegetation Analysis", []string{"b11", "b08", "b04"}, nil, nil},
		NDVI:                   {NDVI, "Normalized Difference Vegetation Index", []string{"b08", "b04"}, RedYellowGreenRamp, ClampedNormalizingTransform},
		NDMI:                   {NDMI, "Normalized Difference Moisture Index ", []string{"b08", "b11"}, BlueYellowBrownRamp, NormalizingTransform},
		NDWI:                   {NDWI, "Normalized Difference Water Index", []string{"b03", "b08"}, BlueYellowBrownRamp, NormalizingTransform},
		NSMI:                   {NSMI, "Normalized Soil Moisture Index", []string{"b11", "b12"}, BlueYellowBrownRamp, NormalizingTransform},
		MNDWI:                  {MNDWI, "Modified Normalized Difference Water Index", []string{"b03", "b11"}, BlueYellowBrownRamp, NormalizingTransform},
		RSWIR:                  {RSWIR, "Red and Shortwave Infrared", []string{"b04", "b11"}, BlueYellowBrownRamp, NormalizingTransform},
		OPTRAM:                 {OPTRAM, "OPTRAM", []string{"b08", "b04", "b12"}, RedYellowGreenRamp, OptramTransform},
	}
}

// Initialize sets up the necessary structures for imagery processing.
func Initialize(config *env.Config) {
	log.Infof("initializing imagery utils...")
	cache, _ = lru.New(config.MultiBandImageCacheSize)
	log.Infof("imagery utils initialized")
}

// ImageCacheKey stores the fields used to generate an image hash key.
type ImageCacheKey struct {
	DatasetDir      string
	BandCombination string
	ImageScale      *ImageScale
	Ramp            string
	Options         []Options
	BandsMapped     []string
}

// ImageFromCombination takes a base dataset directory, fileID and a band combination label and
// returns a composed image.  NOTE: Currently a bit hardcoded for sentinel-2 data.
<<<<<<< HEAD
func ImageFromCombination(datasetDir string, bandFileMapping map[string]string, bandCombo string, imageScale ImageScale, edges *OptramEdges, options ...Options) (*image.RGBA, error) {
=======
func ImageFromCombination(datasetDir string, bandFileMapping map[string]string, bandCombo string, imageScale ImageScale, ramp string, options ...Options) (*image.RGBA, error) {
>>>>>>> 2afc594d
	// attempt to get the folder file type for the supplied dataset dir from the cache, if
	// not do the look up
	bandCombination := strings.ToLower(string(BandCombinationID(bandCombo)))

	keyStruct := ImageCacheKey{
		DatasetDir:      datasetDir,
		BandCombination: bandCombination,
		ImageScale:      &imageScale,
		Ramp:            ramp,
		Options:         options,
	}

	var cacheKey uint64
	var err error

	if cache != nil {
		// need a constant ordering for the band mapping to prevent incorrect cache lookups
		bandsMapped := []string{}
		for bk, bf := range bandFileMapping {
			bandsMapped = append(bandsMapped, fmt.Sprintf("%s:%s", bk, bf))
		}
		sort.Strings(bandsMapped)
		keyStruct.BandsMapped = bandsMapped
		cacheKey, err = hashstructure.Hash(keyStruct, nil)
		if err != nil {
			return nil, err
		}

		if cache.Contains(cacheKey) {
			cached, ok := cache.Get(cacheKey)
			if ok {
				return cached.(*image.RGBA), nil
			}
		}
	}

	// map the band files to the inputs
	filePaths := []string{}
	if bandCombo, ok := SentinelBandCombinations[bandCombination]; ok {
		for _, bandLabel := range bandCombo.Mapping {
			filePaths = append(filePaths, path.Join(datasetDir, bandFileMapping[bandLabel]))
		}

<<<<<<< HEAD
		image, err := ImageFromBands(filePaths, bandCombo, imageScale, edges, options...)
=======
		imageRamp := bandCombo.Ramp

		if ramp != "" {
			imageRamp = GetColorRamp(ramp)
		}

		image, err := ImageFromBands(filePaths, imageRamp, bandCombo.Transform, imageScale, options...)
>>>>>>> 2afc594d
		if err != nil {
			return nil, err
		}
		if cache != nil {
			cache.Add(cacheKey, image)
		}

		return image, nil
	}

	return nil, errors.Errorf("unhandled band combination %s", bandCombination)
}

// ImageFromBands loads band data from the file paths array into a single RGB image,
// where the file names map to R,G,B in order.  The results are returned as a JPEG
// encoded byte stream. If errors are encountered processing a band an attempt will
// be made to create the image from the remaining bands, while logging an error.
func ImageFromBands(paths []string, bandCombo *BandCombination, imageScale ImageScale, edges *OptramEdges, options ...Options) (*image.RGBA, error) {
	bandImages := []*image.Gray16{}
	maxXSize := 0
	maxYSize := 0

	for _, filePath := range paths {
		bandImage, err := loadAsGray16(filePath)
		bandImages = append(bandImages, bandImage)
		if err != nil {
			return nil, err
		}
	}
	if imageScale.shouldScale() {
		width, height := getMaxDimensions(&bandImages)
		aspectRatio := float64(height) / float64(width)
		maxXSize = imageScale.Width
		maxYSize = int(float64(maxXSize) * aspectRatio)
	} else {
		maxXSize, maxYSize = getMaxDimensions(&bandImages)
	}
	// Resize any images that are below the max size
	for i, bandImage := range bandImages {
		if bandImage != nil && (imageScale.shouldScale() || bandImage.Bounds().Dx() < maxXSize || bandImage.Bounds().Dy() < maxYSize) {
			// no need to check type assertion - guaranteed to be what as passed in by api
			bandImages[i] = resize.Resize(uint(maxXSize), uint(maxYSize), bandImage, resize.NearestNeighbor).(*image.Gray16)
		}
	}

	// Ceate the final image either as a direct mapping from the supplied bands, or by applying
	// a transform and color lookup
	if bandCombo.Ramp == nil || bandCombo.Transform == nil {
		// Create an RGBA image from the resized bands
		return createRGBAFromBands(maxXSize, maxYSize, bandImages, options...), nil
	}
	return createRGBAFromRamp(maxXSize, maxYSize, bandImages, bandCombo.Transform, bandCombo.Ramp, edges), nil
}

// ScaleConfidenceMatrix scales confidence matrix to desired size using linear scaling
func ScaleConfidenceMatrix(width int, height int, confidence *[][]float64) [][]float64 {
	resultMatrix := make([][]float64, height)
	confWidth := len((*confidence)[0]) - 1
	adjustedWidth := width - 1 //adjust width to work with arrays
	// create 2d matrix
	for i := range resultMatrix {
		resultMatrix[i] = make([]float64, width)
	}
	// first lerp columns, then using the column data lerp the rows
	columns := getConfidenceColumns(height, confidence)
	for y := 0; y < len(columns); y++ {
		for x := 0; x < confWidth; x++ {
			next := x + 1
			xStartPos := int(lerp(0.0, float64(adjustedWidth), float64(x)/float64(confWidth)))
			xEndPos := int(lerp(0.0, float64(adjustedWidth), float64(next)/float64(confWidth)))
			chunk := getConfidenceChunk(xEndPos-xStartPos, columns[y][x], columns[y][next])
			for k, v := range chunk {
				resultMatrix[y][xStartPos+k] = v
			}
		}
	}
	return resultMatrix
}

func getConfidenceColumns(height int, confidence *[][]float64) [][]float64 {
	result := make([][]float64, height)
	xSize := len((*confidence)[0])
	arrEnd := len(*confidence) - 1
	adjustedHeight := height - 1 // adjusts height to work with arrays
	// init array
	for i := range result {
		result[i] = make([]float64, xSize)
	}
	for i := 0; i < arrEnd; i++ {
		for j := 0; j < xSize; j++ {
			next := i + 1
			start := (*confidence)[i][j]                                                      // get start confidence value for chunk
			end := (*confidence)[next][j]                                                     // get end confidence value for chunk
			yStartPos := int(lerp(0.0, float64(adjustedHeight), float64(i)/float64(arrEnd)))  // lerp indices to get start index
			yEndPos := int(lerp(0.0, float64(adjustedHeight), float64(next)/float64(arrEnd))) // lerp indices to get end index
			numElements := yEndPos - yStartPos                                                // calculate number of elements for chunk
			chunk := getConfidenceChunk(numElements, start, end)
			for k, v := range chunk {
				result[yStartPos+k][j] = v
			}
		}
	}
	return result

}
func getConfidenceChunk(numElements int, start float64, end float64) []float64 {
	result := make([]float64, numElements+1) // adds one to buffer because there is overlap in the scaling of the matrix for example
	// first chunk could be from idx 0-2 (inclusive) the next chunk would start from 2-4 (also inclusive), thus overlap
	for i := 0; i <= numElements; i++ {
		result[i] = lerp(start, end, float64(i)/float64(numElements))
	}
	return result
}

// ConfidenceMatrixToImage takes the confidences matrix and a supplied colorScale function and returns an image.
func ConfidenceMatrixToImage(confidence [][]float64, colorScale func(float64) *color.RGBA, opacity uint8) *image.RGBA {
	height := len(confidence)
	width := len(confidence[0])
	resultImage := image.NewRGBA(image.Rect(0, 0, width, height))
	outputIdx := 0
	step := 4
	for y := 0; y < height; y++ {
		for x := 0; x < width; x++ {
			color := colorScale(float64(confidence[y][x]))
			// premultiplied alpha
			alpha := float64(opacity) / 255.0
			r := uint8(float64(color.R) * alpha)
			b := uint8(float64(color.B) * alpha)
			g := uint8(float64(color.G) * alpha)
			resultImage.Pix[outputIdx] = r
			resultImage.Pix[outputIdx+1] = g
			resultImage.Pix[outputIdx+2] = b
			resultImage.Pix[outputIdx+3] = opacity
			outputIdx += step
		}
	}
	return resultImage
}

// getMaxDimensions return max from array. Return order width, height
func getMaxDimensions(bandImages *[]*image.Gray16) (int, int) {
	width := 0
	height := 0
	for _, bandImage := range *bandImages {
		// extract input raster size and update max x,y
		xSize := bandImage.Bounds().Dx()
		ySize := bandImage.Bounds().Dy()
		if xSize > width {
			width = xSize
		}
		if ySize > height {
			height = ySize
		}
	}
	return width, height
}

func loadAsGray16(filePath string) (*image.Gray16, error) {
	// Load each of the datasets
	dataset, err := gdal.Open(filePath, gdal.ReadOnly)
	if err != nil {
		return nil, errors.Wrap(err, "band file not loaded")
	}

	// Accept a single band.
	numBands := dataset.RasterCount()
	if numBands == 0 {
		log.Warnf("found 0 bands - skipping")
	} else if numBands > 1 {
		log.Warnf("found %d bands - using band 0 only", numBands)
	}
	inputBand0 := dataset.RasterBand(1)

	// extract input raster size and update max x,y
	xSize := dataset.RasterXSize()
	ySize := dataset.RasterYSize()

	// extract input band data type
	dataType := inputBand0.RasterDataType()

	// Accept 16 bit integer data
	var bandImage *image.Gray16
	if dataType == gdal.UInt16 {
		bandImage = image.NewGray16(image.Rect(0, 0, xSize, ySize))
	} else {
		log.Warnf("unhandled data type %s - skipping", dataType.Name())
		dataset.Close()
		return nil, nil
	}

	// read the band data into the image buffer
	buffer := make([]uint16, xSize*ySize)
	if err = inputBand0.IO(gdal.Read, 0, 0, xSize, ySize, buffer, xSize, ySize, 0, 0); err != nil {
		dataset.Close()
		return nil, errors.Wrapf(err, "failed to load band data for %s", filePath)
	}
	dataset.Close() // done with GDAL buffer

	// crappy for now - go image lib stores its gray16 as [uint8, uint8] so we need an extra copy here
	badCount := 0
	for i, grayVal := range buffer {
		if grayVal > Sentinel2Max {
			grayVal = Sentinel2Max
			badCount++
		}
		// decompose the 16-bit value into 8 bit values with a big endian ordering as per the image lib
		// documentation
		bandImage.Pix[i*2] = uint8(grayVal & 0xFF00 >> 8)
		bandImage.Pix[i*2+1] = uint8(grayVal & 0xFF)
	}
	if badCount > 0 {
		log.Warnf("truncated %d values from %s", badCount, filePath)
	}

	return bandImage, nil
}

func createRGBAFromBands(xSize int, ySize int, bandImages []*image.Gray16, options ...Options) *image.RGBA {
	// Create a new RGBA image to hold the collected bands
	outputImage := image.NewRGBA(image.Rect(0, 0, xSize, ySize))

	// Copy the 16 bit band images into the 8 bit target image.  If a band image couldn't be processed
	// earlier, we set to grey.
	outputIdx := 0
	bandBuffer := [3]float64{0, 0, 0}
	for i := 0; i < (xSize * ySize * 2); i += 2 {
		for j, bandImage := range bandImages {
			if bandImage != nil {
				grayValue16 := uint16(bandImage.Pix[i])<<8 | uint16(bandImage.Pix[i+1])
				bandBuffer[j] = float64(grayValue16) / Sentinel2Max
			} else {
				bandBuffer[j] = 0.5
			}
		}
		rgb := ConvertS2ToRgb(bandBuffer, options...)
		outputImage.Pix[outputIdx] = uint8(rgb[0] * 255)   // r
		outputImage.Pix[outputIdx+1] = uint8(rgb[1] * 255) // g
		outputImage.Pix[outputIdx+2] = uint8(rgb[2] * 255) // b
		outputImage.Pix[outputIdx+3] = 0xFF                // max out the A channel
		outputIdx += len(bandImages) + 1                   // +1 for alpha channel
	}
	return outputImage
}

func createRGBAFromRamp(xSize int, ySize int, bandImages []*image.Gray16, transform func(*OptramEdges, ...uint16) float64, ramp []uint8, edges *OptramEdges) *image.RGBA {
	// Create a new RGBA image to hold the collected bands
	outputImage := image.NewRGBA(image.Rect(0, 0, xSize, ySize))

	rampElements := (len(ramp) - 2) / 3

	// Copy the 16 bit band images into the 8 bit target image.  If a band image couldn't be processed
	// earlier, we set to grey.
	outputIdx := 0
	for i := 0; i < (xSize * ySize * 2); i += 2 {
		grayValues := make([]uint16, len(bandImages))
		valid := false
		for ii, v := range bandImages {
			grayValues[ii] = uint16(v.Pix[i])<<8 | uint16(v.Pix[i+1])
			if !valid {
				valid = grayValues[ii] != 0
			}
		}
		// compute NDVI ratio
		transformedValue := 0.0
		if valid {
			transformedValue = transform(edges, grayValues...)
		}
		pixelOffset := int(transformedValue * float64(rampElements))

		outputImage.Pix[outputIdx] = uint8(ramp[pixelOffset*3])
		outputImage.Pix[outputIdx+1] = uint8(ramp[pixelOffset*3+1])
		outputImage.Pix[outputIdx+2] = uint8(ramp[pixelOffset*3+2])
		outputImage.Pix[outputIdx+3] = 0xFF // max out the A channel
		outputIdx += 4
	}
	return outputImage
}

// LoadPNGImage loads an RGBA PNG from the caller supplied path, decodes it,
// and returns it as an RGBA image.  Return an error if the image is not RGBA.
func LoadPNGImage(filename string) (*image.RGBA, error) {
	file, err := os.Open(filename)
	if err != nil {
		return nil, errors.Wrap(err, "failed to load image")
	}
	defer file.Close()

	imageData, err := png.Decode(file)
	if err != nil {
		return nil, errors.Wrap(err, "failed to decode image")
	}

	rgbaImage, ok := imageData.(*image.RGBA)
	if !ok {
		return nil, errors.Errorf("image type %T is not RGBA", imageData)
	}
	return rgbaImage, nil
}

// SavePNGImage saves an RGBA image to disk in PNG format.
func SavePNGImage(image *image.RGBA, filename string) error {
	buf := new(bytes.Buffer)
	if err := png.Encode(buf, image); err != nil {
		return errors.Wrap(err, "failed so encode png file")
	}
	if err := ioutil.WriteFile(filename, buf.Bytes(), 0644); err != nil {
		return errors.Wrap(err, "failed to write png file to disk")
	}
	return nil
}

// ImageToJPEG encodes an RGBA image as a JPEG byte array for further processing or
// network transmission.
func ImageToJPEG(image *image.RGBA) ([]byte, error) {
	buf := new(bytes.Buffer)
	if err := jpeg.Encode(buf, image, nil); err != nil {
		return nil, errors.Wrap(err, "failed so encode png file")
	}
	return buf.Bytes(), nil
}

// ImageToPNG encodes RGBA image as PNG byte array
func ImageToPNG(image *image.RGBA) ([]byte, error) {
	buf := new(bytes.Buffer)
	if err := png.Encode(buf, image); err != nil {
		return nil, errors.Wrap(err, "failed so encode png file")
	}
	return buf.Bytes(), nil
}

// SplitMultiBandImage splits a multiband image into separate images, each
// being for a single band. Bands can be mapped and dropped.
func SplitMultiBandImage(dataset gdal.Dataset, outputFolder string, bandMapping map[int]string) ([]string, error) {
	// make the output folder
	if err := os.MkdirAll(outputFolder, os.ModePerm); err != nil {
		return nil, errors.Wrap(err, "failed to create dir for multiband image split")
	}
	filename := dataset.FileList()[0]
	tileName := path.Base(filename)
	tileName = strings.TrimSuffix(tileName, path.Ext(tileName))

	files := make([]string, 0)
	for band := 1; band <= dataset.RasterCount(); band++ {
		mappedBand, ok := bandMapping[band]
		if ok && mappedBand == "" {
			continue
		} else if !ok {
			mappedBand = fmt.Sprintf("%02d", band)
		}

		name := fmt.Sprintf("%s_B%s.tiff", tileName, mappedBand)
		fullName := path.Join(outputFolder, name)
		dst := gdal.GDALTranslate(fullName, dataset, []string{"-b", fmt.Sprintf("%d", band)})
		dst.Close()
		files = append(files, fullName)
	}

	return files, nil
}

// CreatePolygonFromCoordinates creates a string that captures the polygon defined
// by the coordinates.
func CreatePolygonFromCoordinates(coordinates []float64) string {
	if len(coordinates) == 0 {
		return "POLYGON EMPTY"
	}

	// polygon must be closed, so if it isnt, then add the first point at the end to close it
	if coordinates[0] != coordinates[len(coordinates)-2] || coordinates[1] != coordinates[len(coordinates)-1] {
		coordinates = append(coordinates, coordinates[0], coordinates[1])
	}

	geometryString := ""
	for i := 0; i < len(coordinates); i += 2 {
		geometryString = fmt.Sprintf("%s,%f %f", geometryString, coordinates[i], coordinates[i+1])
	}
	return fmt.Sprintf("POLYGON((%s))", geometryString[1:])
}

func lerp(v0 float64, v1 float64, t float64) float64 {
	return (1.0-t)*v0 + t*v1
}

// ParseGeoHashFromID will extrapolate the geohash from the path
func ParseGeoHashFromID(ID string, precision int) string {
	geoHash := strings.Split(ID, "_")[0]
	return geoHash[:precision]
}<|MERGE_RESOLUTION|>--- conflicted
+++ resolved
@@ -221,11 +221,7 @@
 
 // ImageFromCombination takes a base dataset directory, fileID and a band combination label and
 // returns a composed image.  NOTE: Currently a bit hardcoded for sentinel-2 data.
-<<<<<<< HEAD
 func ImageFromCombination(datasetDir string, bandFileMapping map[string]string, bandCombo string, imageScale ImageScale, edges *OptramEdges, options ...Options) (*image.RGBA, error) {
-=======
-func ImageFromCombination(datasetDir string, bandFileMapping map[string]string, bandCombo string, imageScale ImageScale, ramp string, options ...Options) (*image.RGBA, error) {
->>>>>>> 2afc594d
 	// attempt to get the folder file type for the supplied dataset dir from the cache, if
 	// not do the look up
 	bandCombination := strings.ToLower(string(BandCombinationID(bandCombo)))
@@ -269,9 +265,6 @@
 			filePaths = append(filePaths, path.Join(datasetDir, bandFileMapping[bandLabel]))
 		}
 
-<<<<<<< HEAD
-		image, err := ImageFromBands(filePaths, bandCombo, imageScale, edges, options...)
-=======
 		imageRamp := bandCombo.Ramp
 
 		if ramp != "" {
@@ -279,7 +272,6 @@
 		}
 
 		image, err := ImageFromBands(filePaths, imageRamp, bandCombo.Transform, imageScale, options...)
->>>>>>> 2afc594d
 		if err != nil {
 			return nil, err
 		}
