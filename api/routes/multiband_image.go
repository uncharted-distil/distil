--- conflicted
+++ resolved
@@ -124,11 +124,7 @@
 			edge = optramMap[geoHash]
 		}
 
-<<<<<<< HEAD
 		img, err := imagery.ImageFromCombination(sourcePath, bandMapping[imageID], bandCombo, imageScale, &edge, options)
-=======
-		img, err := imagery.ImageFromCombination(sourcePath, bandMapping[imageID], bandCombo, imageScale, ramp, options)
->>>>>>> 2afc594d
 		if err != nil {
 			handleError(w, err)
 			return
