//
//   Copyright © 2021 Uncharted Software Inc.
//
//   Licensed under the Apache License, Version 2.0 (the "License");
//   you may not use this file except in compliance with the License.
//   You may obtain a copy of the License at
//
//       http://www.apache.org/licenses/LICENSE-2.0
//
//   Unless required by applicable law or agreed to in writing, software
//   distributed under the License is distributed on an "AS IS" BASIS,
//   WITHOUT WARRANTIES OR CONDITIONS OF ANY KIND, either express or implied.
//   See the License for the specific language governing permissions and
//   limitations under the License.

package routes

import (
	"net/http"
	"path"

	"github.com/pkg/errors"
	"github.com/uncharted-distil/distil-compute/metadata"
	"github.com/uncharted-distil/distil-compute/model"
	"github.com/uncharted-distil/distil-compute/primitive/compute"
	"github.com/uncharted-distil/distil/api/env"
	api "github.com/uncharted-distil/distil/api/model"
	"github.com/uncharted-distil/distil/api/serialization"
	"github.com/uncharted-distil/distil/api/task"
	"github.com/uncharted-distil/distil/api/util/json"
)

func missingParamErr(w http.ResponseWriter, paramName string) {
	handleError(w, errors.Errorf(paramName+" needed for joined dataset import"))
}

// JoinHandler generates a route handler that joins two datasets using caller supplied
// columns.  The joined data is returned to the caller, but is NOT added to storage.
func JoinHandler(metaCtor api.MetadataStorageCtor) func(http.ResponseWriter, *http.Request) {
	return func(w http.ResponseWriter, r *http.Request) {
		// parse JSON from post
		params, err := getPostParameters(r)
		if err != nil {
			handleError(w, errors.Wrap(err, "Unable to parse post parameters"))
			return
		}

		if params == nil {
			missingParamErr(w, "parameters")
			return
		}

		if params["datasetLeft"] == nil {
			missingParamErr(w, "datasetLeft")
			return
		}

		if params["datasetRight"] == nil {
			missingParamErr(w, "datasetRight")
			return
		}

		// fetch vars from params
		datasetLeft := params["datasetLeft"].(map[string]interface{})
		datasetRight := params["datasetRight"].(map[string]interface{})

		leftJoin := &task.JoinSpec{
			DatasetID:     datasetLeft["id"].(string),
			DatasetFolder: datasetLeft["datasetFolder"].(string),
			DatasetSource: metadata.DatasetSource(datasetLeft["source"].(string)),
		}

		rightJoin := &task.JoinSpec{
			DatasetID:     datasetRight["id"].(string),
			DatasetFolder: datasetRight["datasetFolder"].(string),
			DatasetSource: metadata.DatasetSource(datasetRight["source"].(string)),
		}

		leftVariables, err := parseVariables(datasetLeft["variables"].([]interface{}))
		if err != nil {
			handleError(w, errors.Wrap(err, "unable to parse left variables"))
			return
		}
		rightVariables, err := parseVariables(datasetRight["variables"].([]interface{}))
		if err != nil {
			handleError(w, errors.Wrap(err, "unable to parse right variables"))
			return
		}

		// add d3m variables to left variables
		meta, err := metaCtor()
		if err != nil {
			handleError(w, err)
			return
		}
		d3mIndexVar, err := meta.FetchVariable(datasetLeft["id"].(string), model.D3MIndexFieldName)
		if err != nil {
			handleError(w, err)
			return
		}
		leftVariables = append(leftVariables, d3mIndexVar)

		// run joining pipeline
		path, data, err := join(leftJoin, rightJoin, leftVariables, rightVariables, datasetRight, params, meta)
		if err != nil {
			handleError(w, err)
			return
		}

		// marshal output into JSON
		bytes, err := json.Marshal(map[string]interface{}{"path": path, "data": data})
		if err != nil {
			handleError(w, errors.Wrap(err, "unable marshal filtered data result into JSON"))
			return
		}

		w.Header().Set("Content-Type", "application/json")
		_, err = w.Write(bytes)
		if err != nil {
			handleError(w, errors.Wrap(err, "unable to write filtered data to response writer"))
			return
		}
	}
}

func parseVariables(variablesRaw []interface{}) ([]*model.Variable, error) {
	variables := make([]*model.Variable, len(variablesRaw))
	for i, varRaw := range variablesRaw {
		varData := varRaw.(map[string]interface{})
		// groups need to be handled separately as they depend on type
		var groupingParsed model.BaseGrouping
		if varData["grouping"] != nil {
			if model.IsTimeSeries(varData["colType"].(string)) {
				groupingTimeseries := model.TimeseriesGrouping{}
				err := json.MapToStruct(&groupingTimeseries, varData["grouping"].(map[string]interface{}))
				if err != nil {
					return nil, errors.Wrap(err, "Unable to parse timeseries grouping")
				}
				groupingParsed = &groupingTimeseries
			}
			varData["grouping"] = nil
		}
		v := model.Variable{}
		err := json.MapToStruct(&v, varData)
		if err != nil {
			return nil, errors.Wrap(err, "Unable to parse Variables")
		}
		v.Grouping = groupingParsed
		variables[i] = &v
	}

	return variables, nil
}

func join(joinLeft *task.JoinSpec, joinRight *task.JoinSpec, varsLeft []*model.Variable, varsRight []*model.Variable,
	datasetRight map[string]interface{}, params map[string]interface{}, metaStorage api.MetadataStorage) (string, *api.FilteredData, error) {
	// determine if distil or datamart
	if params["searchResultIndex"] == nil {
		return joinDistil(joinLeft, joinRight, params, metaStorage)
	}

	return joinDatamart(joinLeft, joinRight, varsLeft, varsRight, datasetRight, params)
}

func joinDistil(joinLeft *task.JoinSpec, joinRight *task.JoinSpec,
	params map[string]interface{}, metaStorage api.MetadataStorage) (string, *api.FilteredData, error) {
	if params["datasetAColumn"] == nil {
		return "", nil, errors.Errorf("missing parameter 'datasetAColumn'")
	}
	leftCol := params["datasetAColumn"].(string)
	if params["datasetBColumn"] == nil {
		return "", nil, errors.Errorf("missing parameter 'datasetBColumn'")
	}
	rightCol := params["datasetBColumn"].(string)
	if params["accuracy"] == nil {
		return "", nil, errors.Errorf("missing parameter 'accuracy'")
	}
<<<<<<< HEAD
	tmp := params["accuracy"].(float64)
	accuracy := float32(tmp)
=======
	accuracy := params["accuracy"].(float32)
>>>>>>> d7f947cc
	// need to read variables from disk for the variable list
	metaLeft, err := getDiskMetadata(joinLeft.DatasetID, metaStorage)
	if err != nil {
		return "", nil, err
	}
	metaRight, err := getDiskMetadata(joinRight.DatasetID, metaStorage)
	if err != nil {
		return "", nil, err
	}
	joinLeft.Variables = metaLeft.GetMainDataResource().Variables
	joinRight.Variables = metaRight.GetMainDataResource().Variables
	joinLeft.ExistingMetadata = metaLeft
	joinRight.ExistingMetadata = metaRight

	path, data, err := task.JoinDistil(joinLeft, joinRight, leftCol, rightCol, accuracy)
	if err != nil {
		return "", nil, err
	}

	return path, data, nil
}

func joinDatamart(joinLeft *task.JoinSpec, joinRight *task.JoinSpec, varsLeft []*model.Variable,
	varsRight []*model.Variable, datasetRight map[string]interface{}, params map[string]interface{}) (string, *api.FilteredData, error) {
	if params["searchResultIndex"] == nil {
		return "", nil, errors.Errorf("missing parameter 'searchResultIndex'")
	}
	searchResultIndex := int(params["searchResultIndex"].(float64))

	// need to find the right join suggestion since a single dataset
	// can have multiple join suggestions
	if datasetRight["joinSuggestion"] == nil {
		return "", nil, errors.Errorf("Join Suggestion undefined")
	}

	joinSuggestions := datasetRight["joinSuggestion"].([]interface{})
	targetJoin := joinSuggestions[searchResultIndex].(map[string]interface{})
	if targetJoin == nil {
		return "", nil, errors.Errorf("Unable to find join suggestion at search result index")
	}

	targetJoinOrigin := targetJoin["datasetOrigin"].(map[string]interface{})
	if targetJoinOrigin == nil {
		return "", nil, errors.Errorf("Unable to find join origin")
	}

	targetOriginModel := model.DatasetOrigin{}
	err := json.MapToStruct(&targetOriginModel, targetJoinOrigin)
	if err != nil {
		return "", nil, errors.Wrap(err, "Unable to parse join origin from JSON")
	}
	joinLeft.Variables = varsLeft
	joinRight.Variables = varsRight

	// run joining pipeline
	path, data, err := task.JoinDatamart(joinLeft, joinRight, &targetOriginModel)
	if err != nil {
		return "", nil, err
	}

	return path, data, nil
}

func getDiskMetadata(dataset string, metaStorage api.MetadataStorage) (*model.Metadata, error) {
	ds, err := metaStorage.FetchDataset(dataset, true, true, true)
	if err != nil {
		return nil, err
	}

	folderPath := env.ResolvePath(ds.Source, ds.Folder)
	dsDisk, err := serialization.ReadDataset(path.Join(folderPath, compute.D3MDataSchema))
	if err != nil {
		return nil, err
	}

	return dsDisk.Metadata, nil
}<|MERGE_RESOLUTION|>--- conflicted
+++ resolved
@@ -175,12 +175,7 @@
 	if params["accuracy"] == nil {
 		return "", nil, errors.Errorf("missing parameter 'accuracy'")
 	}
-<<<<<<< HEAD
-	tmp := params["accuracy"].(float64)
-	accuracy := float32(tmp)
-=======
 	accuracy := params["accuracy"].(float32)
->>>>>>> d7f947cc
 	// need to read variables from disk for the variable list
 	metaLeft, err := getDiskMetadata(joinLeft.DatasetID, metaStorage)
 	if err != nil {
