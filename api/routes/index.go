//
//   Copyright © 2020 Uncharted Software Inc.
//
//   Licensed under the Apache License, Version 2.0 (the "License");
//   you may not use this file except in compliance with the License.
//   You may obtain a copy of the License at
//
//       http://www.apache.org/licenses/LICENSE-2.0
//
//   Unless required by applicable law or agreed to in writing, software
//   distributed under the License is distributed on an "AS IS" BASIS,
//   WITHOUT WARRANTIES OR CONDITIONS OF ANY KIND, either express or implied.
//   See the License for the specific language governing permissions and
//   limitations under the License.

package routes

import (
	"net/http"
	"os"
	"strings"

	"github.com/pkg/errors"
	"goji.io/v3/pat"

	"github.com/uncharted-distil/distil-compute/primitive/compute"
	"github.com/uncharted-distil/distil/api/env"
	api "github.com/uncharted-distil/distil/api/model"
	"github.com/uncharted-distil/distil/api/util"
	"github.com/uncharted-distil/distil/api/util/imagery"
)

// MultiBandCombinationDesc provides a band combination ID and display name.
type MultiBandCombinationDesc struct {
	ID          imagery.BandCombinationID `json:"id"`
	DisplayName string                    `json:"displayName"`
	Ramp        bool                      `json:"ramp"`
}

// ModelMetricDesc provides a scoring ID, display name, and description.
type ModelMetricDesc struct {
	ID          util.MetricID `json:"id"`
	DisplayName string        `json:"displayName"`
	Description string        `json:"description"`
}

// Combinations provides a lit of combinations to be serialized to JSON for transport to the
// client.
type Combinations struct {
	Combinations []interface{} `json:"combinations"`
}

// IndexDataHandler fetches a list of index data using the supplied parameters
// to determine the type of index data to return.
func IndexDataHandler(ctor api.MetadataStorageCtor) func(http.ResponseWriter, *http.Request) {
	return func(w http.ResponseWriter, r *http.Request) {
		typ := pat.Param(r, "type")

		// parse POST params
		params, err := getPostParameters(r)
		if err != nil {
			handleError(w, errors.Wrap(err, "Unable to parse post parameters"))
			return
		}
		meta, err := ctor()
		if err != nil {
			handleError(w, err)
			return
		}
		var combinations *Combinations
		switch typ {
		case "metrics":
			task := params["task"].(string)
			combinations = getModelMetrics(task)
		case "bands":
			datasetName := params["dataset"].(string)
			ds, err := meta.FetchDataset(datasetName, false, false, false)
			if err != nil {
				handleError(w, err)
				return
			}

			combinations = getBandCombinations(env.ResolvePath(ds.Source, ds.Folder))
		default:
			err = errors.Errorf("unrecognized index data type '%s'", typ)
		}

		if err != nil {
			handleError(w, errors.Wrap(err, "unable marshal result histogram into JSON"))
			return
		}

		err = handleJSON(w, combinations)
		if err != nil {
			handleError(w, errors.Wrap(err, "unable marshal result histogram into JSON"))
			return
		}
	}
}

func getBandCombinations(augmentFolder string) *Combinations {
	optramSupported := true
	// check augmented folder for optram variables
	_, err := os.Stat(strings.Join([]string{augmentFolder, imagery.OPTRAMJSONFile}, "/"))
	size := len(imagery.SentinelBandCombinations)
	if err != nil {
		// file does not exist remove optram
		optramSupported = false
		// decrease size of result array
		size -= 1
	}
	combinationsList := make([]interface{}, size)
	idx := 0
	for _, value := range imagery.SentinelBandCombinations {
<<<<<<< HEAD
		// if not supported make sure not to add band combination to results
		if !optramSupported && value.ID == imagery.OPTRAM {
			continue
		}
		combinationsList[idx] = &MultiBandCombinationDesc{value.ID, value.DisplayName}
=======
		hasRamp := len(value.Ramp) != 0
		combinationsList[idx] = &MultiBandCombinationDesc{value.ID, value.DisplayName, hasRamp}
>>>>>>> c15c19f5
		idx++
	}
	return &Combinations{combinationsList}
}

func getModelMetrics(task string) *Combinations {
	var taskMetrics map[string]util.Metric

	if strings.Contains(task, compute.ClassificationTask) {
		if strings.Contains(task, compute.SemiSupervisedTask) {
			taskMetrics = util.TaskMetricMap[compute.SemiSupervisedTask]
		} else if strings.Contains(task, compute.MultiClassTask) {
			taskMetrics = util.TaskMetricMap[compute.MultiClassTask]
		} else if strings.Contains(task, compute.BinaryTask) {
			taskMetrics = util.TaskMetricMap[compute.BinaryTask]
		} else {
			taskMetrics = util.TaskMetricMap[compute.ClassificationTask]
		}
	} else if strings.Contains(task, compute.RegressionTask) || strings.Contains(task, compute.ForecastingTask) {
		taskMetrics = util.TaskMetricMap[compute.RegressionTask]
	} else {
		taskMetrics = util.AllModelMetrics
	}

	idx := 0
	metricsList := make([]interface{}, len(taskMetrics))
	for _, value := range taskMetrics {
		metricsList[idx] = &ModelMetricDesc{value.ID, value.DisplayName, value.Description}
		idx++
	}

	return &Combinations{metricsList}
}<|MERGE_RESOLUTION|>--- conflicted
+++ resolved
@@ -112,16 +112,15 @@
 	combinationsList := make([]interface{}, size)
 	idx := 0
 	for _, value := range imagery.SentinelBandCombinations {
-<<<<<<< HEAD
+
 		// if not supported make sure not to add band combination to results
 		if !optramSupported && value.ID == imagery.OPTRAM {
 			continue
 		}
-		combinationsList[idx] = &MultiBandCombinationDesc{value.ID, value.DisplayName}
-=======
+    
 		hasRamp := len(value.Ramp) != 0
 		combinationsList[idx] = &MultiBandCombinationDesc{value.ID, value.DisplayName, hasRamp}
->>>>>>> c15c19f5
+
 		idx++
 	}
 	return &Combinations{combinationsList}
