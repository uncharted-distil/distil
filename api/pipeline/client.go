--- conflicted
+++ resolved
@@ -190,11 +190,7 @@
 }
 
 // GeneratePredictions generates predictions.
-<<<<<<< HEAD
-func (c *Client) GeneratePredictions(ctx context.Context, request *ProducePipelineRequest) (chan *GetProducePipelineResultsResponse, error) {
-=======
 func (c *Client) GeneratePredictions(ctx context.Context, request *ProducePipelineRequest) ([]*GetProducePipelineResultsResponse, error) {
->>>>>>> d7184bb9
 	/*
 		Note over TA3,TA2: Generate predictions using fitted model and held back test data
 		    TA3->>TA2: ProducePipeline(ProducePipelineRequest)
@@ -255,7 +251,6 @@
 	return nil
 }
 
-<<<<<<< HEAD
 // DispatchPipeline
 func (c *Client) dispatchPipeline(statusChan chan PipelineStatus, searchID string, pipelineID string, datasetURI string) {
 
@@ -360,11 +355,4 @@
 	}()
 
 	return statusChannels, nil
-}
-=======
-/*
-[ pipelines ] <-- [ fit   ] <-- [ produce ]
-		      <-- [ score ]
-
-*/
->>>>>>> d7184bb9
+}