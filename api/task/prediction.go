--- conflicted
+++ resolved
@@ -191,12 +191,7 @@
 		return nil, err
 	}
 
-<<<<<<< HEAD
 	err = params.DataStorage.PersistResult(params.Dataset, model.NormalizeDatasetID(params.Dataset), resultURIs[0], "", target.Name)
-=======
-	// Persist the prediction results
-	err = params.DataStorage.PersistResult(params.Dataset, model.NormalizeDatasetID(params.Dataset), resultURIs[0], target.Name)
->>>>>>> bd47dbf0
 	if err != nil {
 		return nil, err
 	}
