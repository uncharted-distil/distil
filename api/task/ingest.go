//
//   Copyright © 2021 Uncharted Software Inc.
//
//   Licensed under the Apache License, Version 2.0 (the "License");
//   you may not use this file except in compliance with the License.
//   You may obtain a copy of the License at
//
//       http://www.apache.org/licenses/LICENSE-2.0
//
//   Unless required by applicable law or agreed to in writing, software
//   distributed under the License is distributed on an "AS IS" BASIS,
//   WITHOUT WARRANTIES OR CONDITIONS OF ANY KIND, either express or implied.
//   See the License for the specific language governing permissions and
//   limitations under the License.

package task

import (
	"fmt"
	"path"
	"time"

	"github.com/pkg/errors"
	"github.com/uncharted-distil/distil-compute/metadata"
	"github.com/uncharted-distil/distil-compute/middleware"
	"github.com/uncharted-distil/distil-compute/model"
	"github.com/uncharted-distil/distil-compute/primitive/compute"
	log "github.com/unchartedsoftware/plog"

	"github.com/uncharted-distil/distil/api/env"
	api "github.com/uncharted-distil/distil/api/model"
	"github.com/uncharted-distil/distil/api/postgres"
	"github.com/uncharted-distil/distil/api/serialization"
)

const (
	baseTableSuffix    = "_base"
	explainTableSuffix = "_explain"
)

// IngestTaskConfig captures the necessary configuration for an data ingest.
type IngestTaskConfig struct {
	DatasetBatchSize                 int
	HasHeader                        bool
	FeaturizationEnabled             bool
	GeocodingEnabled                 bool
	ClassificationOutputPathRelative string
	ClassificationEnabled            bool
	RankingOutputPathRelative        string
	DatabasePassword                 string
	DatabaseUser                     string
	Database                         string
	DatabaseHost                     string
	DatabasePort                     int
	DatabaseBatchSize                int
	DatabaseLogLevel                 string
	SummaryOutputPathRelative        string
	SummaryMachineOutputPathRelative string
	SummaryEnabled                   bool
	ESEndpoint                       string
	HardFail                         bool
	IngestOverwrite                  bool
	SampleRowLimit                   int
}

// IngestSteps is a collection of parameters that specify ingest behaviour.
type IngestSteps struct {
	ClassificationOverwrite bool
	VerifyMetadata          bool
	FallbackMerged          bool
	CreateMetadataTables    bool
	CheckMatch              bool
	SkipFeaturization       bool
}

// NewDefaultClient creates a new client to use when submitting pipelines.
func NewDefaultClient(config env.Config, userAgent string, discoveryLogger middleware.MethodLogger) (*compute.Client, error) {
	return compute.NewClient(
		config.SolutionComputeEndpoint,
		config.SolutionComputeTrace,
		userAgent,
		"TA2",
		time.Duration(config.SolutionComputePullTimeout)*time.Second,
		config.SolutionComputePullMax,
		config.SkipPreprocessing,
		discoveryLogger)
}

// NewConfig creates an ingest config based on a distil config.
func NewConfig(config env.Config) *IngestTaskConfig {
	return &IngestTaskConfig{
		DatasetBatchSize:                 config.DatasetBatchSize,
		HasHeader:                        true,
		FeaturizationEnabled:             config.FeaturizationEnabled,
		GeocodingEnabled:                 config.GeocodingEnabled,
		ClassificationOutputPathRelative: config.ClassificationOutputPath,
		ClassificationEnabled:            config.ClassificationEnabled,
		RankingOutputPathRelative:        config.RankingOutputPath,
		DatabasePassword:                 config.PostgresPassword,
		DatabaseUser:                     config.PostgresUser,
		Database:                         config.PostgresDatabase,
		DatabaseHost:                     config.PostgresHost,
		DatabasePort:                     config.PostgresPort,
		DatabaseBatchSize:                config.PostgresBatchSize,
		DatabaseLogLevel:                 config.PostgresLogLevel,
		SummaryOutputPathRelative:        config.SummaryPath,
		SummaryMachineOutputPathRelative: config.SummaryMachinePath,
		SummaryEnabled:                   config.SummaryEnabled,
		ESEndpoint:                       config.ElasticEndpoint,
		HardFail:                         config.IngestHardFail,
		IngestOverwrite:                  config.IngestOverwrite,
		SampleRowLimit:                   config.IngestSampleRowLimit,
	}
}

// IngestResult captures the result of a dataset ingest process.
type IngestResult struct {
	DatasetID string
	Sampled   bool
	RowCount  int
}

// IngestParams contains the parameters needed to ingest a dataset
type IngestParams struct {
	Source          metadata.DatasetSource
	DataCtor        api.DataStorageCtor
	MetaCtor        api.MetadataStorageCtor
	ID              string
	Origins         []*model.DatasetOrigin
	Type            api.DatasetType
	Path            string
	RawGroupings    []map[string]interface{}
	IndexFields     []string
	DefinitiveTypes map[string]*model.Variable
}

// GetSchemaDocPath returns the schema path to use when ingesting.
func (i *IngestParams) GetSchemaDocPath() string {
	if i.Path != "" {
		return path.Join(i.Path, compute.D3MDataSchema)
	}

	return path.Join(env.ResolvePath(i.Source, i.ID), compute.D3MDataSchema)
}

// IngestDataset executes the complete ingest process for the specified dataset.
func IngestDataset(params *IngestParams, config *IngestTaskConfig, steps *IngestSteps) (*IngestResult, error) {
	metaStorage, err := params.MetaCtor()
	if err != nil {
		return nil, errors.Wrap(err, "unable to initialize metadata storage")
	}

	dataStorage, err := params.DataCtor()
	if err != nil {
		return nil, errors.Wrap(err, "unable to initialize data storage")
	}

	originalSchemaFile := params.GetSchemaDocPath()
	latestSchemaOutput := originalSchemaFile

	output, err := Merge(latestSchemaOutput, params.ID, config)
	if err != nil {
		return nil, errors.Wrap(err, "unable to merge all data into a single file")
	}
	latestSchemaOutput = output
	log.Infof("finished merging the dataset")

	output, err = Clean(latestSchemaOutput, params.ID, config)
	if err != nil {
		return nil, errors.Wrap(err, "unable to clean all data")
	}
	latestSchemaOutput = output
	log.Infof("finished cleaning the dataset")

	if config.ClassificationEnabled {
		if steps.ClassificationOverwrite || !classificationExists(latestSchemaOutput, config) {
			_, err = Classify(latestSchemaOutput, params.ID, config)
			if err != nil {
				if config.HardFail {
					return nil, errors.Wrap(err, "unable to classify fields")
				}
				log.Errorf("unable to classify fields: %+v", err)
			}
			log.Infof("finished classifying the dataset")
		} else {
			log.Infof("skipping classification because it already exists")
		}
	} else {
		log.Infof("classification disabled")
	}

	_, err = Rank(latestSchemaOutput, params.ID, config)
	if err != nil {
		log.Errorf("unable to rank field importance: %v", err)
	}
	log.Infof("finished ranking the dataset")

	if config.SummaryEnabled {
		_, err = Summarize(latestSchemaOutput, params.ID, config)
		log.Infof("finished summarizing the dataset")
		if err != nil {
			if config.HardFail {
				return nil, errors.Wrap(err, "unable to summarize the dataset")
			}
			log.Errorf("unable to summarize the dataset: %v", err)
		}
	} else {
		log.Infof("summarization disabled")
	}

	if config.GeocodingEnabled {
		output, err = GeocodeForwardDataset(latestSchemaOutput, params.ID, config)
		if err != nil {
			return nil, errors.Wrap(err, "unable to geocode all data")
		}
		latestSchemaOutput = output
		log.Infof("finished geocoding the dataset")
	}

	// not sure if better to call canSample here, or as the first part of the sample step
	sampled := false
	rowCount := 0
	if canSample(latestSchemaOutput, config) {
		log.Infof("sampling dataset")
		latestSchemaOutput, sampled, rowCount, err = Sample(originalSchemaFile, latestSchemaOutput, params.ID, config)
		if err != nil {
			return nil, errors.Wrap(err, "unable to sample dataset")
		}
		log.Infof("finished sampling dataset")
	}

	datasetID, err := Ingest(originalSchemaFile, latestSchemaOutput, dataStorage, metaStorage, params, config, steps)
	if err != nil {
		return nil, errors.Wrap(err, "unable to ingest ranked data")
	}
	log.Infof("finished ingesting the dataset")

	// set the known grouping information
	if params.RawGroupings != nil {
		log.Infof("creating groupings in metadata")
		err = SetGroups(datasetID, params.RawGroupings, dataStorage, metaStorage, config)
		if err != nil {
			return nil, errors.Wrap(err, "unable to set grouping")
		}
		log.Infof("done creating groupings in metadata")
	}

	// featurize dataset for downstream efficiencies
	if config.FeaturizationEnabled && !steps.SkipFeaturization && canFeaturize(datasetID, metaStorage) {
		ingestedDataset, err := metaStorage.FetchDataset(datasetID, true, true, false)
		if err != nil {
			return nil, errors.Wrap(err, "unable to load metadata")
		}
		_, featurizedDatasetPath, err := FeaturizeDataset(originalSchemaFile, latestSchemaOutput, datasetID, metaStorage, config)
		if err != nil {
			// if the featurize step fails hard delete the dataset
<<<<<<< HEAD
			DeleteDataset(ingestedDataset, metaStorage, dataStorage, false)
=======
			_ = DeleteDataset(ingestedDataset, metaStorage, dataStorage, false)
>>>>>>> c4f9780f
			return nil, errors.Wrap(err, "unable to featurize dataset")
		}
		log.Infof("finished featurizing the dataset")
		ingestedDataset.LearningDataset = featurizedDatasetPath
		err = metaStorage.UpdateDataset(ingestedDataset)
		if err != nil {
			return nil, errors.Wrap(err, "unable to store updated metadata")
		}
	}

	// updating extremas is optional
	err = UpdateExtremas(datasetID, metaStorage, dataStorage)
	if err != nil {
		log.Errorf("unable to update extremas ranked data: %v", err)
	}
	log.Infof("finished updating extremas")

	return &IngestResult{
		DatasetID: datasetID,
		Sampled:   sampled,
		RowCount:  rowCount,
	}, nil
}

// Featurize provides a separate step for featurzing data so that it can be called independently of the ingest step.
func Featurize(originalSchemaFile string, schemaFile string, data api.DataStorage, storage api.MetadataStorage, dataset string, config *IngestTaskConfig) error {

	// featurize dataset for downstream efficiencies
	if config.FeaturizationEnabled && canFeaturize(dataset, storage) {
		_, featurizedDatasetPath, err := FeaturizeDataset(originalSchemaFile, schemaFile, dataset, storage, config)
		if err != nil {
			return errors.Wrap(err, "unable to featurize dataset")
		}
		log.Infof("finished featurizing the dataset")
		ingestedDataset, err := storage.FetchDataset(dataset, true, true, false)
		if err != nil {
			return errors.Wrap(err, "unable to load metadata")
		}
		ingestedDataset.LearningDataset = featurizedDatasetPath
		err = storage.UpdateDataset(ingestedDataset)
		if err != nil {
			return errors.Wrap(err, "unable to store updated metadata")
		}
	}
	return nil
}

// Ingest the metadata to ES and the data to Postgres.
func Ingest(originalSchemaFile string, schemaFile string, data api.DataStorage,
	storage api.MetadataStorage, params *IngestParams, config *IngestTaskConfig, steps *IngestSteps) (string, error) {
	// TODO: A LOT OF THIS CODE SHOULD BE IN THE STORAGE PACKAGES!!!
	_, meta, err := loadMetadataForIngest(originalSchemaFile, schemaFile, params, config, steps)
	if err != nil {
		return "", err
	}
	// original datasets should NOT be changed
	meta.Immutable = true
	if !config.IngestOverwrite {
		// get the unique name, and if it is different then write out the updated metadata
		uniqueID, err := getUniqueDatasetID(meta, storage)
		if err != nil {
			return "", err
		}

		if uniqueID != meta.ID {
			extendedOutput := params.Source == metadata.Augmented
			log.Infof("storing (extended: %v) metadata with new id to %s (new: '%s', old: '%s')", extendedOutput, originalSchemaFile, uniqueID, meta.ID)
			meta.ID = uniqueID
			datasetStorage := serialization.GetStorage(originalSchemaFile)
			err = datasetStorage.WriteMetadata(originalSchemaFile, meta, extendedOutput, false)
			if err != nil {
				return "", errors.Wrap(err, "unable to store updated metadata")
			}
			log.Infof("updated metadata with new name written to %s", originalSchemaFile)
		}
	}

	// Connect to the database.
	postgresConfig := &postgres.Config{
		Password:         config.DatabasePassword,
		User:             config.DatabaseUser,
		Database:         config.Database,
		Host:             config.DatabaseHost,
		Port:             config.DatabasePort,
		BatchSize:        config.DatabaseBatchSize,
		PostgresLogLevel: "error",
	}
	pg, err := postgres.NewDatabase(postgresConfig, true)
	if err != nil {
		return "", errors.Wrap(err, "unable to initialize a new database")
	}

	// Check for existing dataset
	if steps.CheckMatch && config.IngestOverwrite {
		match, err := matchDataset(storage, meta)
		// Ignore the error for now as if this fails we still want ingest to succeed.
		if err != nil {
			log.Error(err)
		}
		if match != "" {
			log.Infof("Matched %s to dataset %s", meta.Name, match)
			err = deleteDataset(match, pg, storage)
			if err != nil {
				log.Errorf("error deleting dataset: %v", err)
			}
			log.Infof("Deleted dataset %s", match)
		}
	}

	// ingest the metadata
	updatedDatasetID, err := IngestMetadata(originalSchemaFile, schemaFile, data, storage, params, config, steps)
	if err != nil {
		return "", err
	}

	// ingest the data
	err = IngestPostgres(originalSchemaFile, schemaFile, params, config, steps)
	if err != nil {
		return "", err
	}

	// expand the suggested types to be the exhaustive list of types it can be
	err = VerifySuggestedTypes(updatedDatasetID, data, storage)
	if err != nil {
		return "", err
	}

	return updatedDatasetID, nil
}

// VerifySuggestedTypes checks expands the suggested types to include all valid
// types the database storage can support.
func VerifySuggestedTypes(dataset string, dataStorage api.DataStorage, metaStorage api.MetadataStorage) error {
	meta, err := metaStorage.FetchDataset(dataset, false, false, false)
	if err != nil {
		return err
	}

	err = dataStorage.VerifyData(meta.ID, meta.StorageName)
	if err != nil {
		return err
	}

	return nil
}

// IngestMetadata ingests the data to ES.
func IngestMetadata(originalSchemaFile string, schemaFile string, data api.DataStorage,
	storage api.MetadataStorage, params *IngestParams, config *IngestTaskConfig, steps *IngestSteps) (string, error) {
	_, meta, err := loadMetadataForIngest(originalSchemaFile, schemaFile, params, config, steps)
	if err != nil {
		return "", err
	}
	meta.Type = string(params.Type)

	if data != nil {
		storageName, err := data.GetStorageName(meta.ID)
		if err != nil {
			return "", err
		}
		if meta.StorageName != storageName {
			log.Infof("updating storage name in metadata from %s to %s", meta.StorageName, storageName)
			meta.StorageName = storageName
			datasetStorage := serialization.GetStorage(schemaFile)
			err = datasetStorage.WriteMetadata(schemaFile, meta, true, false)
			if err != nil {
				return "", err
			}
		}
	}

	// ingested datasets are immutable
	meta.Immutable = true
	for _, v := range meta.GetMainDataResource().Variables {
		v.Immutable = true
	}

	// Ingest the dataset info into the metadata storage
	err = storage.IngestDataset(params.Source, meta)
	if err != nil {
		return "", errors.Wrap(err, "unable to ingest metadata")
	}

	log.Infof("ingested metadata for dataset")

	return meta.ID, nil
}

// IngestPostgres ingests a dataset to PG storage.
func IngestPostgres(originalSchemaFile string, schemaFile string, params *IngestParams, config *IngestTaskConfig, steps *IngestSteps) error {
	_, meta, err := loadMetadataForIngest(originalSchemaFile, schemaFile, params, config, steps)
	if err != nil {
		return err
	}
	mainDR := meta.GetMainDataResource()
	dataDir := model.GetResourcePath(schemaFile, mainDR)

	// Connect to the database.
	postgresConfig := &postgres.Config{
		Password:         config.DatabasePassword,
		User:             config.DatabaseUser,
		Database:         config.Database,
		Host:             config.DatabaseHost,
		Port:             config.DatabasePort,
		BatchSize:        config.DatabaseBatchSize,
		PostgresLogLevel: "error",
	}
	pg, err := postgres.NewDatabase(postgresConfig, true)
	if err != nil {
		return errors.Wrap(err, "unable to initialize a new database")
	}

	dbTable := meta.StorageName
	if steps.CreateMetadataTables {
		err = pg.CreateSolutionMetadataTables()
		if err != nil {
			return err
		}
	}

	// Drop the current table if requested.
	dbTableBase := fmt.Sprintf("%s%s", dbTable, baseTableSuffix)
	_ = pg.DropView(dbTable)
	_ = pg.DropTable(dbTableBase)
	_ = pg.DropTable(fmt.Sprintf("%s%s", dbTable, explainTableSuffix))

	// Create the database table.
	ds, err := pg.InitializeDataset(meta)
	if err != nil {
		return errors.Wrap(err, "unable to initialize a new dataset")
	}

	err = pg.InitializeTable(dbTable, ds)
	if err != nil {
		return errors.Wrap(err, "unable to initialize a table")
	}

	err = pg.StoreMetadata(dbTable)
	if err != nil {
		return errors.Wrap(err, "unable to store the metadata")
	}

	err = pg.CreateResultTable(dbTable)
	if err != nil {
		return errors.Wrap(err, "unable to create the result table")
	}

	// Load the data.
	log.Infof("inserting rows into database based on data found in %s", dataDir)
	datasetStorage := serialization.GetStorage(dataDir)
	data, err := datasetStorage.ReadData(dataDir)

	if err != nil {
		return errors.Wrap(err, "unable to read input data")
	}
	// skip header
	data = data[1:]
	count := 0
	for _, line := range data {
		err = pg.AddWordStems(line)
		if err != nil {
			log.Warn(fmt.Sprintf("%v", err))
		}

		err = pg.IngestRow(dbTable, line)
		if err != nil {
			return errors.Wrap(err, "unable to ingest row")
		}

		count = count + 1
		if count%10000 == 0 {
			log.Infof("inserted %d rows so far", count)
		}
	}

	log.Infof("ingesting final rows")
	err = pg.InsertRemainingRows()
	if err != nil {
		return errors.Wrap(err, "unable to ingest last rows")
	}

	log.Infof("checking if indices are necessary")
	err = createIndices(pg, meta.ID, params.IndexFields, meta, config)
	if err != nil {
		return err
	}

	log.Infof("all data ingested")

	return nil
}

func loadMetadataForIngest(originalSchemaFile string, schemaFile string, params *IngestParams, config *IngestTaskConfig, steps *IngestSteps) (string, *model.Metadata, error) {
	datasetDir := path.Dir(schemaFile)
	meta, err := metadata.LoadMetadataFromClassification(schemaFile, path.Join(datasetDir, config.ClassificationOutputPathRelative), true, steps.FallbackMerged)
	if err != nil {
		return "", nil, errors.Wrap(err, "unable to load original schema file")
	}

	if params.Source == metadata.Seed {
		meta.DatasetFolder = path.Base(path.Dir(path.Dir(originalSchemaFile)))
	} else {
		meta.DatasetFolder = path.Base(path.Dir(originalSchemaFile))
	}

	mainDR := meta.GetMainDataResource()
	dataDir := model.GetResourcePath(schemaFile, mainDR)
	log.Infof("using %s as data directory (built from %s and %s)", dataDir, datasetDir, mainDR.ResPath)

	// check and fix metadata issues
	if steps.VerifyMetadata {
		updated, err := metadata.VerifyAndUpdate(meta, dataDir, params.Source)
		if err != nil {
			return "", nil, errors.Wrap(err, "unable to fix metadata")
		}

		// store the updated metadata
		if updated {
			extendedOutput := params.Source == metadata.Augmented
			log.Infof("storing updated (extended: %v) metadata to %s", extendedOutput, originalSchemaFile)
			datasetStorage := serialization.GetStorage(originalSchemaFile)
			err = datasetStorage.WriteMetadata(originalSchemaFile, meta, extendedOutput, false)
			if err != nil {
				return "", nil, errors.Wrap(err, "unable to store updated metadata")
			}
			log.Infof("updated metadata written to %s", originalSchemaFile)
		}
	}

	err = metadata.LoadImportance(meta, path.Join(datasetDir, config.RankingOutputPathRelative))
	if err != nil {
		log.Warnf("unable to load importance from file: %v", err)
	}

	// load stats and adjust for header row (may want to do in the LoadDatasetStats function)
	err = metadata.LoadDatasetStats(meta, dataDir)
	if err != nil {
		log.Warnf("unable to load stats: %v", err)
	}
	meta.NumRows = meta.NumRows - 1

	// load summary
	metadata.LoadSummaryFromDescription(meta, path.Join(datasetDir, config.SummaryOutputPathRelative))

	// load machine summary
	err = metadata.LoadSummaryMachine(meta, path.Join(datasetDir, config.SummaryMachineOutputPathRelative))
	// NOTE: For now ignore summary errors!
	if err != nil {
		log.Warnf("unable to load machine summary: %v", err)
	}

	// set the origin
	if params.Origins != nil {
		meta.DatasetOrigins = params.Origins
	}

	// set the definitive types
	for _, v := range meta.GetMainDataResource().Variables {
		if params.DefinitiveTypes != nil && params.DefinitiveTypes[v.Key] != nil {
			v.Type = params.DefinitiveTypes[v.Key].Type
		}
	}

	return datasetDir, meta, nil
}

func matchDataset(storage api.MetadataStorage, meta *model.Metadata) (string, error) {
	// load the datasets from ES.
	datasets, err := storage.FetchDatasets(true, true, false)
	if err != nil {
		return "", errors.Wrap(err, "unable to fetch datasets for matching")
	}

	// See if any of the loaded datasets match.
	for _, dataset := range datasets {
		if dataset.ID == meta.ID {
			return dataset.Name, nil
		}
		variables := make([]string, 0)
		for _, v := range dataset.Variables {
			variables = append(variables, v.Key)
		}
		if metadata.DatasetMatches(meta, variables) {
			return dataset.Name, nil
		}
	}

	// No matching set.
	return "", nil
}

func deleteDataset(name string, pg *postgres.Database, meta api.MetadataStorage) error {
	success := false
	for i := 0; i < 10 && !success; i++ {
		err := meta.DeleteDataset(name, false)
		if err != nil {
			log.Error(err)
		} else {
			success = true
		}
	}

	if success {
		pg.DeleteDataset(name)
	}

	return nil
}

func getUniqueDatasetID(meta *model.Metadata, storage api.MetadataStorage) (string, error) {
	// create a unique name if the current name is already in use
	datasets, err := storage.FetchDatasets(false, false, false)
	if err != nil {
		return "", err
	}

	datasetIDs := make([]string, 0)
	for _, ds := range datasets {
		datasetIDs = append(datasetIDs, ds.ID)
	}

	// get a unique id based on the existence of the file on disk
	// this approach will result in the concatenation of "_1" until a unique dataset is found
	datasetExists := true
	uniqueDatasetID := meta.ID
	for datasetExists {
		uniqueDatasetID = getUniqueString(uniqueDatasetID, datasetIDs)

		// make sure the dataset doesnt exist
		datasetExists, err = storage.DatasetExists(uniqueDatasetID)
		if err != nil {
			return "", err
		}

		// set the existing datasets to the unique id since that will be the base
		datasetIDs = []string{uniqueDatasetID}
	}

	return uniqueDatasetID, nil
}

func createIndices(pg *postgres.Database, datasetID string, fields []string, meta *model.Metadata, config *IngestTaskConfig) error {
	// build variable lookup
	mappedVariables := api.MapVariables(meta.GetMainDataResource().Variables, func(variable *model.Variable) string { return variable.Key })

	// create indices for flagged fields
	for _, fieldName := range fields {
		field := mappedVariables[fieldName]
		log.Infof("creating index on %s", field.Key)
		err := pg.CreateIndex(fmt.Sprintf("%s%s", meta.StorageName, baseTableSuffix), field.Key, field.Type)
		if err != nil {
			return err
		}
	}

	return nil
}<|MERGE_RESOLUTION|>--- conflicted
+++ resolved
@@ -254,11 +254,7 @@
 		_, featurizedDatasetPath, err := FeaturizeDataset(originalSchemaFile, latestSchemaOutput, datasetID, metaStorage, config)
 		if err != nil {
 			// if the featurize step fails hard delete the dataset
-<<<<<<< HEAD
-			DeleteDataset(ingestedDataset, metaStorage, dataStorage, false)
-=======
 			_ = DeleteDataset(ingestedDataset, metaStorage, dataStorage, false)
->>>>>>> c4f9780f
 			return nil, errors.Wrap(err, "unable to featurize dataset")
 		}
 		log.Infof("finished featurizing the dataset")
