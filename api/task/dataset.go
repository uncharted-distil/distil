//
//   Copyright © 2019 Uncharted Software Inc.
//
//   Licensed under the Apache License, Version 2.0 (the "License");
//   you may not use this file except in compliance with the License.
//   You may obtain a copy of the License at
//
//       http://www.apache.org/licenses/LICENSE-2.0
//
//   Unless required by applicable law or agreed to in writing, software
//   distributed under the License is distributed on an "AS IS" BASIS,
//   WITHOUT WARRANTIES OR CONDITIONS OF ANY KIND, either express or implied.
//   See the License for the specific language governing permissions and
//   limitations under the License.

package task

import (
	"fmt"
	"io/ioutil"
	"path"

	"github.com/mitchellh/hashstructure"
	"github.com/pkg/errors"
	"github.com/uncharted-distil/distil-compute/metadata"
	"github.com/uncharted-distil/distil-compute/model"
	"github.com/uncharted-distil/distil-compute/primitive/compute"
	log "github.com/unchartedsoftware/plog"

	apicompute "github.com/uncharted-distil/distil/api/compute"
	"github.com/uncharted-distil/distil/api/env"
	api "github.com/uncharted-distil/distil/api/model"
	"github.com/uncharted-distil/distil/api/serialization"
	"github.com/uncharted-distil/distil/api/util"
)

// DatasetConstructor is used to build a dataset.
type DatasetConstructor interface {
	CreateDataset(rootDataPath string, datasetName string, config *env.Config) (*api.RawDataset, error)
}

// CreateDataset structures a raw csv file into a valid D3M dataset.
func CreateDataset(dataset string, datasetCtor DatasetConstructor, outputPath string, config *env.Config) (string, string, error) {
	ingestConfig := NewConfig(*config)

	// save the csv file in the file system datasets folder
	if !config.IngestOverwrite {
		datasetUnique, err := GetUniqueOutputFolder(dataset, outputPath)
		if err != nil {
			return "", "", err
		}
		if datasetUnique != dataset {
			log.Infof("dataset changed to '%s' from '%s'", datasetUnique, dataset)
			dataset = datasetUnique
		}
	}
	outputDatasetPath := path.Join(outputPath, dataset)
	dataFilePath := path.Join(compute.D3MDataFolder, compute.D3MLearningData)
	dataPath := path.Join(outputDatasetPath, dataFilePath)

	log.Infof("running dataset creation for dataset '%s', writing output to '%s'", dataset, outputDatasetPath)
	ds, err := datasetCtor.CreateDataset(outputDatasetPath, dataset, config)
	if err != nil {
		return "", "", err
	}

	datasetStorage := serialization.GetStorage(dataPath)
	err = datasetStorage.WriteData(dataPath, ds.Data)
	if err != nil {
		return "", "", err
	}

	schemaPath := path.Join(outputDatasetPath, compute.D3MDataSchema)
	err = datasetStorage.WriteMetadata(schemaPath, ds.Metadata, true, false)
	if err != nil {
		return "", "", err
	}

	// format the dataset into a D3M format
	formattedPath, err := Format(schemaPath, dataset, ingestConfig)
	if err != nil {
		return "", "", err
	}

	// if definitive types provided, write out the classification information
	if ds.DefinitiveTypes {
		outputPath := path.Join(formattedPath, config.ClassificationOutputPath)
		log.Infof("write definitve types to '%s'", outputPath)
		classification := buildClassificationFromMetadata(ds.Metadata.GetMainDataResource().Variables)
		classification.Path = outputPath
		err := metadata.WriteClassification(classification, outputPath)
		if err != nil {
			return "", "", err
		}
	}

	// copy to the original output location for consistency
	if formattedPath != outputDatasetPath {
		// copy the data file and the metadata doc
		err = util.Copy(formattedPath, path.Dir(schemaPath))
		if err != nil {
			return "", "", err
		}
	}

	return dataset, formattedPath, nil
}

// ExportDataset extracts a dataset from the database and metadata storage, writing
// it to disk in D3M dataset format.
func ExportDataset(dataset string, metaStorage api.MetadataStorage, dataStorage api.DataStorage, invert bool, filterParams *api.FilterParams) (string, string, error) {
	metaDataset, err := metaStorage.FetchDataset(dataset, true, false, false)
	if err != nil {
		return "", "", err
	}
	meta := metaDataset.ToMetadata()

	data, err := dataStorage.FetchDataset(dataset, meta.StorageName, invert, filterParams)
	if err != nil {
		return "", "", err
	}

	// need to update metadata variable order to match extracted data
	header := data[0]
	exportedVariables := make([]*model.Variable, len(header))
	exportVarMap := mapVariables(metaDataset.Variables, func(variable *model.Variable) string { return variable.Key })
	for i, v := range header {
		variable := exportVarMap[v]
		variable.Index = i
		exportedVariables[i] = variable
	}
	meta.GetMainDataResource().Variables = exportedVariables

	// update the header with the proper variable names
	data[0] = meta.GetMainDataResource().GenerateHeader()
	dataRaw := &api.RawDataset{
		Name:     meta.Name,
		ID:       meta.ID,
		Data:     data,
		Metadata: meta,
	}

	// TODO: most likely need to either get a unique folder name for output or error if already exists
	outputFolder := env.ResolvePath(metadata.Augmented, dataset)
	storage := serialization.GetCSVStorage()
	err = storage.WriteDataset(outputFolder, dataRaw)
	if err != nil {
		return "", "", err
	}

	// need to write the prefeaturized version of the dataset if it exists
	if metaDataset.ParentDataset != "" {
		err = updateLearningDataset(dataRaw, metaDataset, exportVarMap, metaStorage)
	}

	return dataset, outputFolder, err
}

<<<<<<< HEAD
func updateLearningDataset(newDataset *api.RawDataset, metaDataset *api.Dataset, exportVarMap map[string]*model.Variable, metaStorage api.MetadataStorage) error {
	parentDS, err := metaStorage.FetchDataset(metaDataset.ParentDataset, false, false, false)
	if err != nil {
		return err
	}

	if parentDS.LearningDataset == "" {
		return nil
	}

	// determine if there are new columns that were not part of the original dataset
	parentVarMap := mapVariables(parentDS.Variables, func(variable *model.Variable) string { return variable.Key })
	newVars := []*model.Variable{}
	for _, v := range metaDataset.Variables {
		if v.DistilRole == model.VarDistilRoleData {
			if parentVarMap[v.Key] == nil {
				newVars = append(newVars, v)
			}
		}
	}

	// copy the learning dataset
	learningFolder := fmt.Sprintf("%s-featurized", newDataset.Metadata.ID)
	learningFolder = path.Join(path.Dir(parentDS.LearningDataset), learningFolder)
	err = util.Copy(parentDS.LearningDataset, learningFolder)
	if err != nil {
		return err
	}

	// read the prefeaturized data
	preFeaturizedDataset, err := serialization.ReadDataset(path.Join(learningFolder, compute.D3MDataSchema))
	if err != nil {
		return err
	}
	preFeaturizedMainDR := preFeaturizedDataset.Metadata.GetMainDataResource()
	preFeaturizedVarMap := mapVariables(preFeaturizedMainDR.Variables, func(variable *model.Variable) string { return variable.Key })
	preFeaturizedD3MIndex := preFeaturizedVarMap[model.D3MIndexFieldName].Index

	// add the missing columns row by row and only retain rows in the new dataset
	// first build up the new variables by d3m index map
	// then cycle through the featurized rows and append the variables
	newDSD3MIndex := exportVarMap[model.D3MIndexFieldName].Index
	newDataMap := map[string][]string{}
	for _, r := range newDataset.Data[1:] {
		newVarsData := []string{}
		for i := 0; i < len(newVars); i++ {
			newVarsData = append(newVarsData, r[newVars[i].Index])
		}
		newDataMap[r[newDSD3MIndex]] = newVarsData
	}

	// add the new fields to the metadata to generate the proper header
	for i := 0; i < len(newVars); i++ {
		newVar := newVars[i]
		newVar.Index = i + len(preFeaturizedMainDR.Variables)
		preFeaturizedMainDR.Variables = append(preFeaturizedMainDR.Variables, newVar)
	}

	preFeaturizedOutput := [][]string{preFeaturizedMainDR.GenerateHeader()}
	for _, row := range preFeaturizedDataset.Data[1:] {
		d3mIndexPre := row[preFeaturizedD3MIndex]
		if newDataMap[d3mIndexPre] != nil {
			rowComplete := append(row, newDataMap[d3mIndexPre]...)
			preFeaturizedOutput = append(preFeaturizedOutput, rowComplete)
		}
	}

	// prefeaturized metadata needs to match the new dataset
	preFeaturizedDataset.Metadata.ID = newDataset.Metadata.ID
	preFeaturizedDataset.Metadata.Name = newDataset.Metadata.Name
	preFeaturizedDataset.Metadata.StorageName = newDataset.Metadata.StorageName

	// output the new pre featurized data
	preFeaturizedDataset.Data = preFeaturizedOutput
	err = serialization.WriteDataset(learningFolder, preFeaturizedDataset)
	if err != nil {
		return err
	}

	// update the learning dataset for the new dataset
	metaDataset, err = metaStorage.FetchDataset(metaDataset.ID, true, true, true)
	if err != nil {
		return err
	}
	metaDataset.LearningDataset = learningFolder
	err = metaStorage.UpdateDataset(metaDataset)
	if err != nil {
		return err
	}

	return nil
=======
// CreateDatasetFromResult creates a new dataset based on a result set & the input
// to the model
func CreateDatasetFromResult(newDatasetName string, predictionDataset string, sourceDataset string, features []string,
	targetName string, resultURI string, metaStorage api.MetadataStorage, dataStorage api.DataStorage, config env.Config) (string, error) {
	newDatasetID := model.NormalizeDatasetID(newDatasetName)
	// get the prediction dataset
	predictionDS, err := metaStorage.FetchDataset(predictionDataset, true, true, true)
	if err != nil {
		return "", err
	}
	sourceDS, err := metaStorage.FetchDataset(sourceDataset, true, true, true)
	if err != nil {
		return "", err
	}

	// need to expand feature set to handle groups
	varsSource := map[string]*model.Variable{}
	groups := []*model.Variable{}
	for _, v := range sourceDS.Variables {
		varsSource[v.Key] = v
		if v.IsGrouping() {
			groups = append(groups, v)
		}
	}
	featuresExpanded := []string{}
	for _, f := range features {
		featuresExpanded = append(featuresExpanded, getComponentVariables(varsSource[f])...)
	}

	// extract the data from the database (result + base)
	data, err := dataStorage.FetchResultDataset(predictionDataset, predictionDS.StorageName, targetName, featuresExpanded, resultURI)
	if err != nil {
		return "", err
	}

	// read the source DS metadata from disk for the new dataset
	sourceDSDatasetPath := path.Join(env.ResolvePath(sourceDS.Source, sourceDS.Folder), compute.D3MDataSchema)
	metaDisk, err := metadata.LoadMetadataFromOriginalSchema(sourceDSDatasetPath, false)
	if err != nil {
		return "", err
	}
	mainDR := metaDisk.GetMainDataResource()

	varsMeta := map[string]*model.Variable{}
	for _, v := range mainDR.Variables {
		varsMeta[v.Key] = v
	}

	// map variables to get type info from source dataset and index from data
	// need the current types from the source dataset to have the proper definitive types
	varsNewDataset := make([]*model.Variable, len(data[0]))
	varsClassification := make([]*model.Variable, len(data[0]))
	for i, v := range data[0] {
		// min meta datasets do not have every variable so use source ES dataset if not in metadata
		variableMeta := varsMeta[v]
		if variableMeta == nil {
			variableMeta = varsSource[v]
		}
		variableMeta.Index = i
		variableMeta.SuggestedTypes = nil
		varsNewDataset[i] = variableMeta

		variableClassification := varsSource[v]
		variableClassification.Index = i
		varsClassification[i] = variableClassification
	}
	metaDisk.GetMainDataResource().Variables = varsNewDataset

	// make the data resource paths absolute
	for _, dr := range metaDisk.DataResources {
		if dr != mainDR {
			dr.ResPath = model.GetResourcePath(sourceDSDatasetPath, dr)
		}
	}

	// store the dataset to disk
	outputPath := env.ResolvePath(metadata.Augmented, newDatasetName)
	writer := serialization.GetStorage(metaDisk.GetMainDataResource().ResPath)

	newStorageName, err := dataStorage.GetStorageName(newDatasetName)
	if err != nil {
		return "", err
	}

	metaDisk.ID = newDatasetID
	metaDisk.Name = newDatasetName
	metaDisk.StorageName = newStorageName
	metaDisk.DatasetFolder = newDatasetName
	rawDS := &api.RawDataset{
		ID:              metaDisk.ID,
		Name:            metaDisk.Name,
		Metadata:        metaDisk,
		Data:            data,
		DefinitiveTypes: true,
	}
	err = writer.WriteDataset(outputPath, rawDS)
	if err != nil {
		return "", err
	}
	classificationOutputPath := path.Join(outputPath, config.ClassificationOutputPath)
	classification := buildClassificationFromMetadata(varsClassification)
	classification.Path = classificationOutputPath
	err = metadata.WriteClassification(classification, classificationOutputPath)
	if err != nil {
		return "", err
	}

	// store new dataset metadata
	ingestConfig := NewConfig(config)
	cloneSchemaPath := path.Join(outputPath, compute.D3MDataSchema)
	_, err = IngestMetadata(cloneSchemaPath, cloneSchemaPath, nil, metaStorage,
		metadata.Augmented, nil, api.DatasetTypeModelling, ingestConfig, false, false)
	if err != nil {
		return "", err
	}

	// add all groups
	newDS, err := metaStorage.FetchDataset(newDatasetID, true, true, true)
	if err != nil {
		return "", err
	}
	for _, v := range groups {
		v.Index = len(newDS.Variables)
		newDS.Variables = append(newDS.Variables, v)
	}
	err = metaStorage.UpdateDataset(newDS)
	if err != nil {
		return "", err
	}

	// ingest to postgres from disk
	err = IngestPostgres(cloneSchemaPath, cloneSchemaPath, metadata.Augmented, nil, ingestConfig, false, false, false)
	if err != nil {
		return "", err
	}

	return metaDisk.ID, nil
>>>>>>> 2244b59c
}

// UpdateExtremas will update every field's extremas in the specified dataset.
func UpdateExtremas(dataset string, metaStorage api.MetadataStorage, dataStorage api.DataStorage) error {
	d, err := metaStorage.FetchDataset(dataset, false, false, false)
	if err != nil {
		return err
	}

	for _, v := range d.Variables {
		err = api.UpdateExtremas(dataset, v.Key, metaStorage, dataStorage)
		if err != nil {
			return err
		}
	}

	return nil
}

// GetUniqueOutputFolder produces a unique name for a dataset in a folder.
func GetUniqueOutputFolder(dataset string, outputPath string) (string, error) {
	// read the folders in the output path
	files, err := ioutil.ReadDir(outputPath)
	if err != nil {
		return "", errors.Wrap(err, "unable to list output path content")
	}

	dirs := make([]string, 0)
	for _, f := range files {
		if f.IsDir() {
			dirs = append(dirs, f.Name())
		}
	}

	return getUniqueString(dataset, dirs), nil
}

func getUniqueString(base string, existing []string) string {
	// create a unique name if the current name is already in use
	existingMap := make(map[string]bool)
	for _, e := range existing {
		existingMap[e] = true
	}

	unique := base
	for count := 1; existingMap[unique]; count++ {
		unique = fmt.Sprintf("%s_%d", base, count)
	}

	return unique
}

func buildClassificationFromMetadata(variables []*model.Variable) *model.ClassificationData {
	// cycle through the variables and collect the types
	classification := &model.ClassificationData{
		Labels:        make([][]string, len(variables)),
		Probabilities: make([][]float64, len(variables)),
	}
	for _, v := range variables {
		classification.Labels[v.Index] = []string{v.Type}
		classification.Probabilities[v.Index] = []float64{1}
	}

	return classification
}

func batchSubmitDataset(schemaFile string, dataset string, size int, submitFunc func(string) (string, error)) (string, error) {
	// get the storage to use
	meta, err := metadata.LoadMetadataFromOriginalSchema(schemaFile, false)
	if err != nil {
		return "", err
	}
	dataStorage := serialization.GetStorage(meta.GetMainDataResource().ResPath)

	// split the source dataset into batches
	schemaFiles, err := apicompute.CreateBatches(schemaFile, size)
	if err != nil {
		return "", err
	}

	// submit each batch
	batchedResultSchemaFiles := []string{}
	for _, b := range schemaFiles {
		newFile, err := submitFunc(b)
		if err != nil {
			return "", err
		}

		batchedResultSchemaFiles = append(batchedResultSchemaFiles, newFile)
	}

	// join the results together
	completeData := [][]string{}
	for _, resultFile := range batchedResultSchemaFiles {
		data, err := dataStorage.ReadData(resultFile)
		if err != nil {
			return "", err
		}

		// grab the header off first batch read
		if len(completeData) == 0 {
			completeData = append(completeData, data[0])
		}
		completeData = append(completeData, data[1:]...)
	}

	// store the complete data
	hash, err := hashstructure.Hash([]interface{}{size, schemaFile, dataset}, nil)
	if err != nil {
		return "", errors.Wrapf(err, "failed to generate hashcode for %s", dataset)
	}
	hashFileName := fmt.Sprintf("%s-%0x", dataset, hash)
	outputURI := path.Join(env.GetTmpPath(), fmt.Sprintf("%s%s", hashFileName, path.Ext(meta.GetMainDataResource().ResPath)))
	outputURI = util.GetUniqueName(outputURI)
	err = dataStorage.WriteData(outputURI, completeData)
	if err != nil {
		return "", err
	}

	return outputURI, nil
}<|MERGE_RESOLUTION|>--- conflicted
+++ resolved
@@ -156,7 +156,6 @@
 	return dataset, outputFolder, err
 }
 
-<<<<<<< HEAD
 func updateLearningDataset(newDataset *api.RawDataset, metaDataset *api.Dataset, exportVarMap map[string]*model.Variable, metaStorage api.MetadataStorage) error {
 	parentDS, err := metaStorage.FetchDataset(metaDataset.ParentDataset, false, false, false)
 	if err != nil {
@@ -248,7 +247,8 @@
 	}
 
 	return nil
-=======
+}
+
 // CreateDatasetFromResult creates a new dataset based on a result set & the input
 // to the model
 func CreateDatasetFromResult(newDatasetName string, predictionDataset string, sourceDataset string, features []string,
@@ -386,7 +386,6 @@
 	}
 
 	return metaDisk.ID, nil
->>>>>>> 2244b59c
 }
 
 // UpdateExtremas will update every field's extremas in the specified dataset.
