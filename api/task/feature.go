package task

import (
	"bytes"
	"encoding/csv"
	"encoding/json"
	"fmt"
	"os"
	"path"
	"regexp"

	"github.com/pkg/errors"
	"github.com/unchartedsoftware/distil-compute/model"
	"github.com/unchartedsoftware/distil-ingest/metadata"

	"github.com/unchartedsoftware/distil/api/util"
)

var (
	pythonDictRE = regexp.MustCompile("'([^'\"]*)'")
)

<<<<<<< HEAD
// FeaturizePrimitive will featurize the dataset fields using a primitive.
func FeaturizePrimitive(schemaFile string, index string, dataset string, config *IngestTaskConfig) error {
	outputPath, err := initializeDatasetCopy(schemaFile, config.FeaturizationOutputSchemaRelative, config.FeaturizationOutputDataRelative, config)
=======
// Featurize will featurize the dataset fields using a primitive.
func Featurize(schemaFile string, index string, dataset string, config *IngestTaskConfig) error {
	sourceFolder := path.Dir(schemaFile)
	outputSchemaPath := config.getTmpAbsolutePath(config.FeaturizationOutputSchemaRelative)
	outputDataPath := config.getTmpAbsolutePath(config.FeaturizationOutputDataRelative)
	outputFolder := path.Dir(outputSchemaPath)

	// copy the source folder to have all the linked files for merging
	err := copy.Copy(sourceFolder, outputFolder)
>>>>>>> 23aadd30
	if err != nil {
		return errors.Wrap(err, "unable to copy source data folder")
	}

	// load metadata from original schema
	meta, err := metadata.LoadMetadataFromOriginalSchema(schemaFile)
	if err != nil {
		return errors.Wrap(err, "unable to load original schema file")
	}
	mainDR := meta.GetMainDataResource()

	// add feature variables
	features, err := getFeatureVariables(meta, model.FeatureVarPrefix)
	if err != nil {
		return errors.Wrap(err, "unable to get feature variables")
	}

	d3mIndexField := getD3MIndexField(mainDR)

	// open the input file
	dataPath := path.Join(outputPath.sourceFolder, mainDR.ResPath)
	lines, err := ReadCSVFile(dataPath, config.HasHeader)
	if err != nil {
		return errors.Wrap(err, "error reading raw data")
	}

	// add the cluster data to the raw data
	for _, f := range features {
		mainDR.Variables = append(mainDR.Variables, f.Variable)

		// header already removed, lines does not have a header
		lines, err = appendFeature(dataset, d3mIndexField, false, f, lines)
		if err != nil {
			return errors.Wrap(err, "error appending feature data")
		}
	}

	// initialize csv writer
	output := &bytes.Buffer{}
	writer := csv.NewWriter(output)

	// output the header
	header := make([]string, len(mainDR.Variables))
	for _, v := range mainDR.Variables {
		header[v.Index] = v.Name
	}
	err = writer.Write(header)
	if err != nil {
		return errors.Wrap(err, "error storing feature header")
	}

	// parse the raw output and write the line out
	for _, line := range lines {
		if len(features) > 0 {
			fieldIndex := len(line) - 1
			p, err := parseFeatureOutput(line[fieldIndex])
			if err != nil {
				return errors.Wrap(err, "unable to parse raw feature output")
			}
			line[fieldIndex] = p
		}

		err = writer.Write(line)
		if err != nil {
			return errors.Wrap(err, "error storing feature output")
		}
	}

	// output the data with the new feature
	writer.Flush()
	err = util.WriteFileWithDirs(config.GetTmpAbsolutePath(config.FeaturizationOutputDataRelative), output.Bytes(), os.ModePerm)
	if err != nil {
		return errors.Wrap(err, "error writing feature output")
	}

	relativePath := getRelativePath(path.Dir(outputPath.outputSchema), outputPath.outputData)
	mainDR.ResPath = relativePath

	// write the new schema to file
	err = metadata.WriteSchema(meta, config.GetTmpAbsolutePath(config.FeaturizationOutputSchemaRelative))
	if err != nil {
		return errors.Wrap(err, "unable to store feature schema")
	}

	return nil
}

func parseFeatureOutput(field string) (string, error) {
	fieldAugmented := pythonDictRE.ReplaceAllString(field, "\"$1\"")
	parsed := make(map[string]interface{})
	err := json.Unmarshal([]byte(fieldAugmented), &parsed)
	if err != nil {
		return "", errors.Wrap(err, "unable to parse raw output field")
	}

	joined := ""
	for _, v := range parsed {
		joined = fmt.Sprintf("%s,%s", joined, v.(string))
	}

	return joined[1:], nil
}<|MERGE_RESOLUTION|>--- conflicted
+++ resolved
@@ -20,21 +20,9 @@
 	pythonDictRE = regexp.MustCompile("'([^'\"]*)'")
 )
 
-<<<<<<< HEAD
-// FeaturizePrimitive will featurize the dataset fields using a primitive.
-func FeaturizePrimitive(schemaFile string, index string, dataset string, config *IngestTaskConfig) error {
-	outputPath, err := initializeDatasetCopy(schemaFile, config.FeaturizationOutputSchemaRelative, config.FeaturizationOutputDataRelative, config)
-=======
 // Featurize will featurize the dataset fields using a primitive.
 func Featurize(schemaFile string, index string, dataset string, config *IngestTaskConfig) error {
-	sourceFolder := path.Dir(schemaFile)
-	outputSchemaPath := config.getTmpAbsolutePath(config.FeaturizationOutputSchemaRelative)
-	outputDataPath := config.getTmpAbsolutePath(config.FeaturizationOutputDataRelative)
-	outputFolder := path.Dir(outputSchemaPath)
-
-	// copy the source folder to have all the linked files for merging
-	err := copy.Copy(sourceFolder, outputFolder)
->>>>>>> 23aadd30
+	outputPath, err := initializeDatasetCopy(schemaFile, config.FeaturizationOutputSchemaRelative, config.FeaturizationOutputDataRelative, config)
 	if err != nil {
 		return errors.Wrap(err, "unable to copy source data folder")
 	}
