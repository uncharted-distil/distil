//
//   Copyright © 2019 Uncharted Software Inc.
//
//   Licensed under the Apache License, Version 2.0 (the "License");
//   you may not use this file except in compliance with the License.
//   You may obtain a copy of the License at
//
//       http://www.apache.org/licenses/LICENSE-2.0
//
//   Unless required by applicable law or agreed to in writing, software
//   distributed under the License is distributed on an "AS IS" BASIS,
//   WITHOUT WARRANTIES OR CONDITIONS OF ANY KIND, either express or implied.
//   See the License for the specific language governing permissions and
//   limitations under the License.

package compute

import (
	"encoding/json"
	"fmt"
	"io/ioutil"
	"os"
	"path"
	"strconv"
	"strings"

	"github.com/pkg/errors"
	"github.com/uncharted-distil/distil-compute/model"
	"github.com/uncharted-distil/distil-compute/primitive/compute"
	api "github.com/uncharted-distil/distil/api/model"
	log "github.com/unchartedsoftware/plog"
)

const (
	// D3MProblem name of the expected problem file.
	D3MProblem = "problemDoc.json"

	problemVersion       = "1.0"
	problemSchemaVersion = "3.0"

	problemTypeForecasting = "forecasting"

	defaultNumericalMetric   = "rSquared"
	defaultCategoricalMetric = "f1Micro"

	defaultTaskTypeNumerical   = "regression"
	defaultTaskTypeCategorical = "classification"
<<<<<<< HEAD
	defaultTaskTypeForecasting = "time_series_forecasting"

	defaultTaskSubTypeNumerical   = "univariate"
	defaultTaskSubTypeCategorical = "multiClass"
=======
>>>>>>> b0f760c1
)

// VariableProvider defines a function that will get the provided variable.
type VariableProvider func(dataset string, index string, name string) (*model.Variable, error)

// ProblemPersist contains the problem file data.
type ProblemPersist struct {
	About           *ProblemPersistAbout          `json:"about"`
	Inputs          *ProblemPersistInput          `json:"inputs"`
	ExpectedOutputs *ProblemPersistExpectedOutput `json:"expectedOutputs"`
}

// ProblemPersistAbout represents the basic information of a problem.
type ProblemPersistAbout struct {
	ProblemID            string `json:"problemID"`
	ProblemName          string `json:"problemName"`
	TaskType             string `json:"taskType"`
	TaskSubType          string `json:"taskSubType"`
	ProblemVersion       string `json:"problemVersion"`
	ProblemSchemaVersion string `json:"problemSchemaVersion"`
}

// ProblemPersistInput lists the information of a problem.
type ProblemPersistInput struct {
	Data               []*ProblemPersistData              `json:"data"`
	PerformanceMetrics []*ProblemPersistPerformanceMetric `json:"performanceMetrics"`
	DataSplits         *ProblemPersistDataSplits          `json:"dataSplits"`
}

// ProblemPersistDataSplits contains the information about the data splits.
type ProblemPersistDataSplits struct {
	Method     string  `json:"method"`
	TestSize   float64 `json:"testSize"`
	Stratified bool    `json:"stratified"`
	NumRepeats int     `json:"numRepeats"`
	RandomSeed int     `json:"randomSeed"`
	SplitsFile string  `json:"splitsFile"`
}

// ProblemPersistData ties targets to a dataset.
type ProblemPersistData struct {
	DatasetID string                  `json:"datasetID"`
	Targets   []*ProblemPersistTarget `json:"targets"`
}

// ProblemPersistTarget represents the target information of the problem.
type ProblemPersistTarget struct {
	TargetIndex int    `json:"targetIndex"`
	ResID       string `json:"resID"`
	ColIndex    int    `json:"colIndex"`
	ColName     string `json:"colName"`
}

// ProblemPersistPerformanceMetric captures the metrics of a problem.
type ProblemPersistPerformanceMetric struct {
	Metric string `json:"metric"`
}

// ProblemPersistExpectedOutput represents the expected output of a problem.
type ProblemPersistExpectedOutput struct {
	PredictionsFile string `json:"predictionsFile"`
}

func fileExists(filename string) bool {
	_, err := os.Stat(filename)
	if err == nil {
		return true
	}
	if os.IsNotExist(err) {
		return false
	}
	return true
}

// DefaultMetrics returns default metric for a given task.
func DefaultMetrics(taskType string) []string {
	return []string{compute.GetDefaultTaskMetricTA3(taskType)}
}

// DefaultTaskType returns a default task.
func DefaultTaskType(targetType string, problemType string) string {
	if problemType == problemTypeForecasting {
		return defaultTaskTypeForecasting
	} else if model.IsCategorical(targetType) {
		return defaultTaskTypeCategorical
	}
	return defaultTaskTypeNumerical
}

// DefaultTaskSubType returns a default sub task.
func DefaultTaskSubType(taskType string) string {
	return compute.GetDefaultTaskSubTypeTA3(taskType)
}

// CreateProblemSchema captures the problem information in the required D3M
// problem format.
func CreateProblemSchema(datasetDir string, dataset string, targetVar *model.Variable, filters *api.FilterParams) (*ProblemPersist, string, error) {
	// parse the dataset and its filter state and generate a hashcode from both
	hash, err := getFilteredDatasetHash(dataset, targetVar.Name, filters, true)
	if err != nil {
		return nil, "", errors.Wrap(err, "unable to build dataset filter hash")
	}
	problemIDHash := fmt.Sprintf("p%s", strconv.FormatUint(hash, 10))

	// check to see if we already have this problem saved - return the path
	// if so
	pPath := path.Join(datasetDir, problemIDHash)
	pFilePath := path.Join(pPath, D3MProblem)
	if dirExists(pPath) && fileExists(pFilePath) {
		log.Infof("Found stored problem for %s with hash %s", dataset, problemIDHash)
		return nil, pPath, nil
	}

	taskType := DefaultTaskType(targetVar.Type)
	taskSubType := DefaultTaskSubType(taskType)
	metrics := DefaultMetrics(taskType)

	targetIdx := -1

	pTarget := &ProblemPersistTarget{
		TargetIndex: 0,
		ResID:       "learningData",
		ColIndex:    targetIdx,
		ColName:     targetVar.DisplayName,
	}

	pMetric := &ProblemPersistPerformanceMetric{
		Metric: metrics[0],
	}

	pData := &ProblemPersistData{
		DatasetID: dataset,
		Targets:   []*ProblemPersistTarget{pTarget},
	}

	pInput := &ProblemPersistInput{
		Data:               []*ProblemPersistData{pData},
		PerformanceMetrics: []*ProblemPersistPerformanceMetric{pMetric},
	}

	problemID := strings.Replace(dataset, "_dataset", "", -1)
	problemID = fmt.Sprintf("%s%s", problemID, "_problem")
	pProps := &ProblemPersistAbout{
		ProblemID:            problemID,
		ProblemVersion:       problemVersion,
		ProblemSchemaVersion: problemSchemaVersion,
<<<<<<< HEAD
		TaskType:             DefaultTaskType(targetVar.Type, ""),
		TaskSubType:          DefaultTaskSubType(targetVar.Type),
=======
		TaskType:             taskType,
		TaskSubType:          taskSubType,
>>>>>>> b0f760c1
	}

	problem := &ProblemPersist{
		About:  pProps,
		Inputs: pInput,
	}

	return problem, problemIDHash, nil
}

// LoadProblemSchemaFromFile loads the problem schema from file.
func LoadProblemSchemaFromFile(filename string) (*ProblemPersist, error) {
	b, err := ioutil.ReadFile(filename)
	if err != nil {
		return nil, err
	}

	problemInfo := &ProblemPersist{}
	err = json.Unmarshal(b, problemInfo)
	if err != nil {
		return nil, err
	}
	return problemInfo, nil
}<|MERGE_RESOLUTION|>--- conflicted
+++ resolved
@@ -45,13 +45,10 @@
 
 	defaultTaskTypeNumerical   = "regression"
 	defaultTaskTypeCategorical = "classification"
-<<<<<<< HEAD
 	defaultTaskTypeForecasting = "time_series_forecasting"
 
 	defaultTaskSubTypeNumerical   = "univariate"
 	defaultTaskSubTypeCategorical = "multiClass"
-=======
->>>>>>> b0f760c1
 )
 
 // VariableProvider defines a function that will get the provided variable.
@@ -198,13 +195,8 @@
 		ProblemID:            problemID,
 		ProblemVersion:       problemVersion,
 		ProblemSchemaVersion: problemSchemaVersion,
-<<<<<<< HEAD
-		TaskType:             DefaultTaskType(targetVar.Type, ""),
-		TaskSubType:          DefaultTaskSubType(targetVar.Type),
-=======
 		TaskType:             taskType,
 		TaskSubType:          taskSubType,
->>>>>>> b0f760c1
 	}
 
 	problem := &ProblemPersist{
