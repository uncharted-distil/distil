//
//   Copyright © 2019 Uncharted Software Inc.
//
//   Licensed under the Apache License, Version 2.0 (the "License");
//   you may not use this file except in compliance with the License.
//   You may obtain a copy of the License at
//
//       http://www.apache.org/licenses/LICENSE-2.0
//
//   Unless required by applicable law or agreed to in writing, software
//   distributed under the License is distributed on an "AS IS" BASIS,
//   WITHOUT WARRANTIES OR CONDITIONS OF ANY KIND, either express or implied.
//   See the License for the specific language governing permissions and
//   limitations under the License.

package compute

import (
	"context"
	"crypto/sha1"
	"fmt"
	"path/filepath"
	"strings"
	"sync"
	"time"

	uuid "github.com/gofrs/uuid"
	"github.com/pkg/errors"
	"github.com/uncharted-distil/distil-compute/model"
	"github.com/uncharted-distil/distil-compute/pipeline"
	"github.com/uncharted-distil/distil-compute/primitive/compute"
	"github.com/uncharted-distil/distil-compute/primitive/compute/description"
	"github.com/uncharted-distil/distil/api/util/json"
	log "github.com/unchartedsoftware/plog"

	"github.com/uncharted-distil/distil/api/env"
	api "github.com/uncharted-distil/distil/api/model"
)

const (
	defaultResourceID       = "learningData"
	defaultExposedOutputKey = "outputs.0"
	trainTestSplitThreshold = 0.9
	// SolutionPendingStatus represents that the solution request has been acknoledged by not yet sent to the API
	SolutionPendingStatus = "SOLUTION_PENDING"
	// SolutionRunningStatus represents that the solution request has been sent to the API.
	SolutionRunningStatus = "SOLUTION_RUNNING"
	// SolutionErroredStatus represents that the solution request has terminated with an error.
	SolutionErroredStatus = "SOLUTION_ERRORED"
	// SolutionCompletedStatus represents that the solution request has completed successfully.
	SolutionCompletedStatus = "SOLUTION_COMPLETED"
	// RequestPendingStatus represents that the solution request has been acknoledged by not yet sent to the API
	RequestPendingStatus = "REQUEST_PENDING"
	// RequestRunningStatus represents that the solution request has been sent to the API.
	RequestRunningStatus = "REQUEST_RUNNING"
	// RequestErroredStatus represents that the solution request has terminated with an error.
	RequestErroredStatus = "REQUEST_ERRORED"
	// RequestCompletedStatus represents that the solution request has completed successfully.
	RequestCompletedStatus = "REQUEST_COMPLETED"
)

var (
	// folder for dataset data exchanged with TA2
	datasetDir string

	ta2RoleMap = map[string]bool{
		"data":  true,
		"index": true,
	}
)

// SetDatasetDir sets the output data dir
func SetDatasetDir(dir string) {
	datasetDir = dir
}

func newStatusChannel() chan SolutionStatus {
	// NOTE: WE BUFFER THE CHANNEL TO A SIZE OF 1 HERE SO THAT THE INITIAL
	// PERSIST DOES NOT DEADLOCK
	return make(chan SolutionStatus, 1)
}

// SolutionRequest represents a solution search request.
type SolutionRequest struct {
	Dataset              string
	DatasetInput         string
	TargetFeature        string
	Task                 string
	SubTask              string
	TimestampField       string
	MaxSolutions         int
	MaxTime              int
	ProblemType          string
	Metrics              []string
	Filters              *api.FilterParams
	DatasetAugmentations []*model.DatasetOrigin

	mu               *sync.Mutex
	wg               *sync.WaitGroup
	requestChannel   chan SolutionStatus
	solutionChannels []chan SolutionStatus
	listener         SolutionStatusListener
	finished         chan error
}

// SolutionRequestDiscovery represents a discovered problem solution request.
type SolutionRequestDiscovery struct {
	Dataset              string
	DatasetInput         string
	TargetFeature        string
	AllFeatures          []*model.Variable
	SelectedFeatures     []string
	SourceURI            string
	UserAgent            string
	DatasetAugmentations []*model.DatasetOrigin
}

// NewSolutionRequest instantiates a new SolutionRequest.
func NewSolutionRequest(data []byte) (*SolutionRequest, error) {
	req := &SolutionRequest{
		mu:             &sync.Mutex{},
		wg:             &sync.WaitGroup{},
		finished:       make(chan error),
		requestChannel: newStatusChannel(),
	}

	j, err := json.Unmarshal(data)
	if err != nil {
		return nil, err
	}

	var ok bool

	req.Dataset, ok = json.String(j, "dataset")
	if !ok {
		return nil, fmt.Errorf("no `dataset` in solution request")
	}
	req.DatasetInput = req.Dataset

	req.TargetFeature, ok = json.String(j, "target")
	if !ok {
		return nil, fmt.Errorf("no `target` in solution request")
	}

	req.Task = json.StringDefault(j, "", "task")
	req.SubTask = json.StringDefault(j, "", "subTask")
	req.MaxSolutions = json.IntDefault(j, 5, "maxSolutions")
	req.MaxTime = json.IntDefault(j, 0, "maxTime")
	req.ProblemType = json.StringDefault(j, "", "problemType")
	req.Metrics, _ = json.StringArray(j, "metrics")

	filters, ok := json.Get(j, "filters")
	if ok {
		req.Filters, err = api.ParseFilterParamsFromJSON(filters)
		if err != nil {
			return nil, err
		}
	}

	return req, nil
}

// SolutionStatus represents a solution status.
type SolutionStatus struct {
	Progress   string    `json:"progress"`
	RequestID  string    `json:"requestId"`
	SolutionID string    `json:"solutionId"`
	ResultID   string    `json:"resultId"`
	Error      error     `json:"error"`
	Timestamp  time.Time `json:"timestamp"`
}

// SolutionStatusListener executes on a new solution status.
type SolutionStatusListener func(status SolutionStatus)

func (s *SolutionRequest) addSolution(c chan SolutionStatus) {
	s.wg.Add(1)
	s.mu.Lock()
	s.solutionChannels = append(s.solutionChannels, c)
	if s.listener != nil {
		go s.listenOnStatusChannel(c)
	}
	s.mu.Unlock()
}

func (s *SolutionRequest) completeSolution() {
	s.wg.Done()
}

func (s *SolutionRequest) waitOnSolutions() {
	s.wg.Wait()
}

func (s *SolutionRequest) listenOnStatusChannel(statusChannel chan SolutionStatus) {
	for {
		// read status from, channel
		status := <-statusChannel
		// execute callback
		s.listener(status)
	}
}

// Listen listens ont he solution requests for new solution statuses.
func (s *SolutionRequest) Listen(listener SolutionStatusListener) error {
	s.listener = listener
	s.mu.Lock()
	// listen on main request channel
	go s.listenOnStatusChannel(s.requestChannel)
	// listen on individual solution channels
	for _, c := range s.solutionChannels {
		go s.listenOnStatusChannel(c)
	}
	s.mu.Unlock()
	return <-s.finished
}

func (s *SolutionRequest) createSearchSolutionsRequest(columnIndex int, preprocessing *pipeline.PipelineDescription,
	datasetURI string, userAgent string) (*pipeline.SearchSolutionsRequest, error) {
	return createSearchSolutionsRequest(columnIndex, preprocessing, datasetURI, userAgent, s.TargetFeature, s.Dataset, s.Metrics, s.Task, s.SubTask, int64(s.MaxTime))
}

func createSearchSolutionsRequest(columnIndex int, preprocessing *pipeline.PipelineDescription,
	datasetURI string, userAgent string, targetFeature string, dataset string, metrics []string, task string, subTask string, maxTime int64) (*pipeline.SearchSolutionsRequest, error) {

	return &pipeline.SearchSolutionsRequest{
		Problem: &pipeline.ProblemDescription{
			Problem: &pipeline.Problem{
				TaskType:           compute.ConvertTaskTypeFromTA3ToTA2(task),
				TaskSubtype:        compute.ConvertTaskSubTypeFromTA3ToTA2(subTask),
				PerformanceMetrics: compute.ConvertMetricsFromTA3ToTA2(metrics),
			},
			Inputs: []*pipeline.ProblemInput{
				{
					DatasetId: compute.ConvertDatasetTA3ToTA2(dataset),
					Targets:   compute.ConvertTargetFeaturesTA3ToTA2(targetFeature, columnIndex),
				},
			},
		},

		// Our agent/version info
		UserAgent: userAgent,
		Version:   compute.GetAPIVersion(),

		// Requested max time for solution search - not guaranteed to be honoured
		TimeBoundSearch: float64(maxTime),

		// Requested max time for pipeline run - not guaranteed to be honoured
		TimeBoundRun: float64(maxTime),

		// we accept dataset and csv uris as return types
		AllowedValueTypes: []pipeline.ValueType{
			pipeline.ValueType_DATASET_URI,
			pipeline.ValueType_CSV_URI,
			pipeline.ValueType_RAW,
		},

		// URI of the input dataset
		Inputs: []*pipeline.Value{
			{
				Value: &pipeline.Value_DatasetUri{
					DatasetUri: datasetURI,
				},
			},
		},

		Template: preprocessing,
	}, nil
}

// createPreprocessingPipeline creates pipeline to enfore user feature selection and typing
func (s *SolutionRequest) createPreprocessingPipeline(featureVariables []*model.Variable) (*pipeline.PipelineDescription, error) {
	uuid, err := uuid.NewV4()
	if err != nil {
		return nil, err
	}

	name := fmt.Sprintf("preprocessing-%s-%s", s.Dataset, uuid.String())
	desc := fmt.Sprintf("Preprocessing pipeline capturing user feature selection and type information. Dataset: `%s` ID: `%s`", s.Dataset, uuid.String())

	var augments []*description.UserDatasetAugmentation
	if s.DatasetAugmentations != nil {
		augments = make([]*description.UserDatasetAugmentation, len(s.DatasetAugmentations))
		for i, da := range s.DatasetAugmentations {
			augments[i] = &description.UserDatasetAugmentation{
				SearchResult:  da.SearchResult,
				SystemID:      da.Provenance,
				BaseDatasetID: s.Dataset,
			}
		}
	}

	preprocessingPipeline, err := description.CreateUserDatasetPipeline(name, desc,
		&description.UserDatasetDescription{
			AllFeatures:      featureVariables,
			TargetFeature:    s.TargetFeature,
			SelectedFeatures: s.Filters.Variables,
			Filters:          s.Filters.Filters,
		}, augments)
	if err != nil {
		return nil, err
	}

	return preprocessingPipeline, nil
}

func (s *SolutionRequest) createProduceSolutionRequest(datasetURI string, fittedSolutionID string) *pipeline.ProduceSolutionRequest {
	return &pipeline.ProduceSolutionRequest{
		FittedSolutionId: fittedSolutionID,
		Inputs: []*pipeline.Value{
			{
				Value: &pipeline.Value_DatasetUri{
					DatasetUri: datasetURI,
				},
			},
		},
		ExposeOutputs: []string{defaultExposedOutputKey},
		ExposeValueTypes: []pipeline.ValueType{
			pipeline.ValueType_CSV_URI,
		},
	}
}

func (s *SolutionRequest) persistSolutionError(statusChan chan SolutionStatus, solutionStorage api.SolutionStorage, searchID string, solutionID string, err error) {
	// persist the updated state
	// NOTE: ignoring error
	solutionStorage.PersistSolution(searchID, solutionID, SolutionErroredStatus, time.Now())

	// notify of error
	statusChan <- SolutionStatus{
		RequestID:  searchID,
		SolutionID: solutionID,
		Progress:   SolutionErroredStatus,
		Error:      err,
		Timestamp:  time.Now(),
	}
}

func (s *SolutionRequest) persistSolutionStatus(statusChan chan SolutionStatus, solutionStorage api.SolutionStorage, searchID string, solutionID string, status string) {
	// persist the updated state
	err := solutionStorage.PersistSolution(searchID, solutionID, status, time.Now())
	if err != nil {
		// notify of error
		s.persistSolutionError(statusChan, solutionStorage, searchID, solutionID, err)
		return
	}

	// notify of update
	statusChan <- SolutionStatus{
		RequestID:  searchID,
		SolutionID: solutionID,
		Progress:   status,
		Timestamp:  time.Now(),
	}
}

func (s *SolutionRequest) persistRequestError(statusChan chan SolutionStatus, solutionStorage api.SolutionStorage, searchID string, dataset string, err error) {
	// persist the updated state
	// NOTE: ignoring error
	solutionStorage.PersistRequest(searchID, dataset, RequestErroredStatus, time.Now())

	// notify of error
	statusChan <- SolutionStatus{
		RequestID: searchID,
		Progress:  RequestErroredStatus,
		Error:     err,
		Timestamp: time.Now(),
	}
}

func (s *SolutionRequest) persistRequestStatus(statusChan chan SolutionStatus, solutionStorage api.SolutionStorage, searchID string, dataset string, status string) error {
	// persist the updated state
	err := solutionStorage.PersistRequest(searchID, dataset, status, time.Now())
	if err != nil {
		// notify of error
		s.persistRequestError(statusChan, solutionStorage, searchID, dataset, err)
		return err
	}

	// notify of update
	statusChan <- SolutionStatus{
		RequestID: searchID,
		Progress:  status,
		Timestamp: time.Now(),
	}
	return nil
}

func (s *SolutionRequest) persistSolutionResults(statusChan chan SolutionStatus, client *compute.Client, solutionStorage api.SolutionStorage, dataStorage api.DataStorage, searchID string, dataset string, solutionID string, fittedSolutionID string, resultID string, resultURI string) {
	// persist the completed state
	err := solutionStorage.PersistSolution(searchID, solutionID, SolutionCompletedStatus, time.Now())
	if err != nil {
		// notify of error
		s.persistSolutionError(statusChan, solutionStorage, searchID, solutionID, err)
		return
	}
	// persist result metadata
	err = solutionStorage.PersistSolutionResult(solutionID, fittedSolutionID, resultID, resultURI, SolutionCompletedStatus, time.Now())
	if err != nil {
		// notify of error
		s.persistSolutionError(statusChan, solutionStorage, searchID, solutionID, err)
		return
	}
	// persist results
	err = dataStorage.PersistResult(dataset, model.NormalizeDatasetID(dataset), resultURI, s.TargetFeature)
	if err != nil {
		// notify of error
		s.persistSolutionError(statusChan, solutionStorage, searchID, solutionID, err)
		return
	}

	// notify client of update
	statusChan <- SolutionStatus{
		RequestID:  searchID,
		SolutionID: solutionID,
		ResultID:   resultID,
		Progress:   SolutionCompletedStatus,
		Timestamp:  time.Now(),
	}
}

func (s *SolutionRequest) dispatchSolution(statusChan chan SolutionStatus, client *compute.Client, solutionStorage api.SolutionStorage,
	dataStorage api.DataStorage, searchID string, solutionID string, dataset string, searchRequest *pipeline.SearchSolutionsRequest,
	datasetURITrain string, datasetURITest string, variables []*model.Variable) {

	// score solution
	solutionScoreResponses, err := client.GenerateSolutionScores(context.Background(), solutionID, datasetURITest, s.Metrics)
	if err != nil {
		s.persistSolutionError(statusChan, solutionStorage, searchID, solutionID, err)
		return
	}

	// persist the scores
	for _, response := range solutionScoreResponses {
		// only persist scores from COMPLETED responses
		if response.Progress.State == pipeline.ProgressState_COMPLETED {
			for _, score := range response.Scores {
				metric := ""
				if score.GetMetric() == nil {
					metric = compute.ConvertMetricsFromTA3ToTA2(s.Metrics)[0].GetMetric().String()
				} else {
					metric = score.Metric.Metric.String()
				}
				err := solutionStorage.PersistSolutionScore(solutionID, metric, score.Value.GetRaw().GetDouble())
				if err != nil {
					s.persistSolutionError(statusChan, solutionStorage, searchID, solutionID, err)
					return
				}
			}
		}
	}

	// fit solution
	var fitResults []*pipeline.GetFitSolutionResultsResponse
	fitResults, err = client.GenerateSolutionFit(context.Background(), solutionID, []string{datasetURITrain})
	if err != nil {
		s.persistSolutionError(statusChan, solutionStorage, searchID, solutionID, err)
		return
	}

	// find the completed result and get the fitted solution ID out
	var fittedSolutionID string
	for _, result := range fitResults {
		if result.GetFittedSolutionId() != "" {
			fittedSolutionID = result.GetFittedSolutionId()
			break
		}
	}
	if fittedSolutionID == "" {
		s.persistSolutionError(statusChan, solutionStorage, searchID, solutionID, errors.Errorf("no fitted solution ID for solution `%s`", solutionID))
	}

<<<<<<< HEAD
=======
	// explain the pipeline - if we can't fetch the explanation we just log the error and continue on without
	featureWeights, err := s.explainOutput(client, solutionID, searchRequest, datasetURITrain, variables)
	if err != nil {
		log.Warnf("failed to fetch output explanantion - %s", err)
		featureWeights = []*api.SolutionFeatureWeight{}
	}
	for _, fw := range featureWeights {
		err = solutionStorage.PersistSolutionFeatureWeight(fw.SolutionID, fw.FeatureName, fw.FeatureIndex, fw.Weight)
		if err != nil {
			s.persistSolutionError(statusChan, solutionStorage, searchID, solutionID, err)
			return
		}
	}

>>>>>>> f8ce00f6
	// persist solution running status
	s.persistSolutionStatus(statusChan, solutionStorage, searchID, solutionID, SolutionRunningStatus)

	// generate predictions
	produceSolutionRequest := s.createProduceSolutionRequest(datasetURITest, fittedSolutionID)

	// generate predictions
	predictionResponses, err := client.GeneratePredictions(context.Background(), produceSolutionRequest)
	if err != nil {
		s.persistSolutionError(statusChan, solutionStorage, searchID, solutionID, err)
		return
	}

	for _, response := range predictionResponses {

		if response.Progress.State != pipeline.ProgressState_COMPLETED {
			// only persist completed responses
			continue
		}

		output, ok := response.ExposedOutputs[defaultExposedOutputKey]
		if !ok {
			err := errors.Errorf("output is missing from response")
			s.persistSolutionError(statusChan, solutionStorage, searchID, solutionID, err)
			return
		}

		csvURI, ok := output.Value.(*pipeline.Value_CsvUri)
		if !ok {
			err := errors.Errorf("output is not of correct format")
			s.persistSolutionError(statusChan, solutionStorage, searchID, solutionID, err)
			return
		}

		// remove the protocol portion if it exists. The returned value is either a
		// csv file or a directory.
		resultURI := csvURI.CsvUri
		resultURI = strings.Replace(resultURI, "file://", "", 1)

		// get the result UUID. NOTE: Doing sha1 for now.
		hasher := sha1.New()
		_, err = hasher.Write([]byte(resultURI))
		if err != nil {
			s.persistSolutionError(statusChan, solutionStorage, searchID, solutionID, err)
		}
		bs := hasher.Sum(nil)
		resultID := fmt.Sprintf("%x", bs)

		// persist results
		s.persistSolutionResults(statusChan, client, solutionStorage, dataStorage, searchID, dataset, solutionID, fittedSolutionID, resultID, resultURI)

		// explain the pipeline
		featureWeights, err := s.explainOutput(client, solutionID, resultURI, searchRequest, datasetURITrain, datasetURITest, variables)
		if err != nil {
			s.persistSolutionError(statusChan, solutionStorage, searchID, solutionID, err)
			return
		}
		err = dataStorage.PersistSolutionFeatureWeight(dataset, model.NormalizeDatasetID(dataset), featureWeights.ResultURI, featureWeights.Weights)
		if err != nil {
			s.persistSolutionError(statusChan, solutionStorage, searchID, solutionID, err)
			return
		}
	}
}

func (s *SolutionRequest) dispatchRequest(client *compute.Client, solutionStorage api.SolutionStorage, dataStorage api.DataStorage,
	searchID string, dataset string, searchRequest *pipeline.SearchSolutionsRequest, datasetURITrain string, datasetURITest string, variables []*model.Variable) {

	// update request status
	err := s.persistRequestStatus(s.requestChannel, solutionStorage, searchID, dataset, RequestRunningStatus)
	if err != nil {
		s.finished <- err
		return
	}

	// search for solutions, this wont return until the search finishes or it times out
	err = client.SearchSolutions(context.Background(), searchID, func(solution *pipeline.GetSearchSolutionsResultsResponse) {
		// create a new status channel for the solution
		c := newStatusChannel()
		// add the solution to the request
		s.addSolution(c)
		// persist the solution
		s.persistSolutionStatus(c, solutionStorage, searchID, solution.SolutionId, SolutionPendingStatus)
		// dispatch it
		s.dispatchSolution(c, client, solutionStorage, dataStorage, searchID, solution.SolutionId, dataset, searchRequest, datasetURITrain, datasetURITest, variables)
		// once done, mark as complete
		s.completeSolution()
	})

	// update request status
	if err != nil {
		s.persistRequestError(s.requestChannel, solutionStorage, searchID, dataset, err)
	} else {
		s.persistRequestStatus(s.requestChannel, solutionStorage, searchID, dataset, RequestCompletedStatus)
	}

	// wait until all are complete and the search has finished / timed out
	s.waitOnSolutions()

	// end search
	s.finished <- client.EndSearch(context.Background(), searchID)
}

// PersistAndDispatch persists the solution request and dispatches it.
func (s *SolutionRequest) PersistAndDispatch(client *compute.Client, solutionStorage api.SolutionStorage, metaStorage api.MetadataStorage, dataStorage api.DataStorage) error {

	// NOTE: D3M index field is needed in the persisted data.
	s.Filters.AddVariable(model.D3MIndexFieldName)

	// fetch the full set of variables associated with the dataset
	variables, err := metaStorage.FetchVariables(s.Dataset, true, true, true)
	if err != nil {
		return err
	}

	// remove generated features from our var list
	// TODO: imported datasets have d3m index as distil role = "index".
	//       need to figure out if that causes issues!!!
	dataVariables := []*model.Variable{}
	var targetVariable *model.Variable
	for _, variable := range variables {
		if isTA2Field(variable.DistilRole) {
			dataVariables = append(dataVariables, variable)
		}
		if variable.Name == s.TargetFeature {
			targetVariable = variable
		}
	}

	// Timeseries are grouped entries and we want to use the Y Col from the group as the target
	// rather than the group itself, and the X col as the timestamp variable
	targetVarName := s.TargetFeature
	var groupingTargetVariable = targetVariable
	if targetVariable.Grouping != nil && model.IsTimeSeries(targetVariable.Grouping.Type) {
		// filter list needs to include all the individual grouping components
		for _, subID := range targetVariable.Grouping.SubIDs {
			s.Filters.AddVariable(subID)
		}
		s.Filters.AddVariable(targetVariable.Grouping.Properties.XCol)
		s.Filters.AddVariable(targetVariable.Grouping.Properties.YCol)

		// extract the time series value column
		targetVarName = targetVariable.Grouping.Properties.YCol
		targetVariable, err = metaStorage.FetchVariable(s.Dataset, targetVarName)
		if err != nil {
			return err
		}

	}

	// make sure that we include all non-generated variables in our persisted
	// dataset - the column removal preprocessing step will mark them for
	// removal by ta2
	allVarFilters := s.Filters.Clone()
	allVarFilters.Variables = []string{}
	var timeseriesField *model.Variable
	for _, variable := range dataVariables {
		// exclude cluster/feature generated columns
		allVarFilters.AddVariable(variable.Name)
		if variable.Name == s.TimestampField {
			timeseriesField = variable
		}
	}

	// fetch the queried dataset
	dataset, err := api.FetchDataset(s.Dataset, true, true, allVarFilters, metaStorage, dataStorage)
	if err != nil {
		return err
	}

	// fetch the input dataset (should only differ on augmented)
	datasetInput, err := metaStorage.FetchDataset(s.DatasetInput, true, true)
	if err != nil {
		return err
	}

	columnIndex := getColumnIndex(targetVariable, dataset.Filters.Variables)
	timeseriesColumnIndex := -1
	if timeseriesField != nil {
		// extract timeseries timestamp column from solution request
		timeseriesColumnIndex = getColumnIndex(timeseriesField, dataset.Filters.Variables)
	} else if groupingTargetVariable.Grouping != nil {
		// extract the timeseries timestamp column from a grouping
		timeseriesVarName := groupingTargetVariable.Grouping.Properties.XCol
		timeseriesVariable, err := metaStorage.FetchVariable(s.Dataset, timeseriesVarName)
		if err != nil {
			return err
		}
		timeseriesColumnIndex = getColumnIndex(timeseriesVariable, dataset.Filters.Variables)
	}

	// add dataset name to path
	datasetInputDir := env.ResolvePath(datasetInput.Source, datasetInput.Folder)

	// compute the task and subtask from the target and dataset
	task, err := ResolveTask(dataStorage, dataset.Metadata.StorageName, targetVariable)
	if err != nil {
		return err
	}
	s.Task = task.Task
	s.SubTask = task.SubTask

	// when dealing with categorical data we want to stratify
	stratify := false
	if targetVariable.Type == model.CategoricalType {
		stratify = true
	}

	// perist the datasets and get URI
	params := &persistedDataParams{
		DatasetName:          s.DatasetInput,
		SchemaFile:           compute.D3MDataSchema,
		SourceDataFolder:     datasetInputDir,
		TmpDataFolder:        datasetDir,
		TaskType:             s.Task,
		TimeseriesFieldIndex: timeseriesColumnIndex,
		TargetFieldIndex:     columnIndex,
		Stratify:             stratify,
	}
	datasetPathTrain, datasetPathTest, err := persistOriginalData(params)
	if err != nil {
		return err
	}

	// make sure the path is absolute and contains the URI prefix
	datasetPathTrain, err = filepath.Abs(datasetPathTrain)
	if err != nil {
		return err
	}
	datasetPathTrain = fmt.Sprintf("file://%s", datasetPathTrain)
	datasetPathTest, err = filepath.Abs(datasetPathTest)
	if err != nil {
		return err
	}
	datasetPathTest = fmt.Sprintf("file://%s", datasetPathTest)

	// generate the pre-processing pipeline to enforce feature selection and semantic type changes
	var preprocessing *pipeline.PipelineDescription
	if !client.SkipPreprocessing {
		preprocessing, err = s.createPreprocessingPipeline(dataVariables)
		if err != nil {
			return err
		}
	}

	// create search solutions request
	searchRequest, err := createSearchSolutionsRequest(columnIndex, preprocessing, datasetPathTrain, client.UserAgent, targetVarName, s.DatasetInput, s.Metrics, s.Task, s.SubTask, int64(s.MaxTime))

	if err != nil {
		return err
	}

	// start a solution searchID
	requestID, err := client.StartSearch(context.Background(), searchRequest)
	if err != nil {
		return err
	}

	// persist the request
	err = s.persistRequestStatus(s.requestChannel, solutionStorage, requestID, dataset.Metadata.ID, RequestPendingStatus)
	if err != nil {
		return err
	}

	// store the request features
	for _, v := range s.Filters.Variables {
		var typ string
		// ignore the index field
		if v == model.D3MIndexFieldName {
			continue
		}

		if v == s.TargetFeature {
			// store target feature
			typ = model.FeatureTypeTarget
		} else {
			// store training feature
			typ = model.FeatureTypeTrain
		}
		err = solutionStorage.PersistRequestFeature(requestID, v, typ)
		if err != nil {
			return err
		}
	}

	// store request filters
	err = solutionStorage.PersistRequestFilters(requestID, s.Filters)
	if err != nil {
		return err
	}

	// dispatch search request
	go s.dispatchRequest(client, solutionStorage, dataStorage, requestID, dataset.Metadata.ID, searchRequest, datasetPathTrain, datasetPathTest, dataVariables)

	return nil
}

// CreateSearchSolutionRequest creates a search solution request, including
// the pipeline steps required to process the data.
func CreateSearchSolutionRequest(request *SolutionRequestDiscovery, skipPreprocessing bool) (*pipeline.SearchSolutionsRequest, error) {
	uuid, err := uuid.NewV4()
	if err != nil {
		return nil, errors.Wrap(err, "unable to create uuid")
	}

	name := fmt.Sprintf("preprocessing-%s-%s", request.Dataset, uuid.String())
	desc := fmt.Sprintf("Preprocessing pipeline capturing user feature selection and type information. Dataset: `%s` ID: `%s`", request.Dataset, uuid.String())

	var preprocessingPipeline *pipeline.PipelineDescription
	if !skipPreprocessing {
		var augments []*description.UserDatasetAugmentation
		if request.DatasetAugmentations != nil {
			augments = make([]*description.UserDatasetAugmentation, len(request.DatasetAugmentations))
			for i, da := range request.DatasetAugmentations {
				augments[i] = &description.UserDatasetAugmentation{
					SearchResult:  da.SearchResult,
					SystemID:      da.Provenance,
					BaseDatasetID: request.Dataset,
				}
			}
		}

		preprocessingPipeline, err = description.CreateUserDatasetPipeline(name, desc,
			&description.UserDatasetDescription{
				AllFeatures:      request.AllFeatures,
				TargetFeature:    request.TargetFeature,
				SelectedFeatures: request.SelectedFeatures,
				Filters:          nil,
			}, augments)
		if err != nil {
			return nil, errors.Wrap(err, "unable to create preprocessing pipeline")
		}
	}

	var targetVariable *model.Variable
	for _, v := range request.AllFeatures {
		if v.Name == request.TargetFeature {
			targetVariable = v
			break
		}
	}
	if targetVariable == nil {
		return nil, errors.Errorf("unable to find target variable '%s'", request.TargetFeature)
	}
	columnIndex := getColumnIndex(targetVariable, request.SelectedFeatures)
	task := DefaultTaskType(targetVariable.Type, "")
	taskSubType := DefaultTaskSubType(task)
	metrics := DefaultMetrics(task)

	// create search solutions request
	searchRequest, err := createSearchSolutionsRequest(columnIndex, preprocessingPipeline, request.SourceURI,
		request.UserAgent, request.TargetFeature, request.DatasetInput, metrics, task, taskSubType, 600)
	if err != nil {
		return nil, errors.Wrap(err, "unable to create search solution request")
	}

	return searchRequest, nil
}

func getColumnIndex(variable *model.Variable, selectedVariables []string) int {
	colIndex := 0
	for i := 0; i < len(selectedVariables); i++ {
		if selectedVariables[i] == variable.Name {
			break
		}
		colIndex = colIndex + 1
	}

	return colIndex
}

func isTA2Field(distilRole string) bool {
	return ta2RoleMap[distilRole]
}<|MERGE_RESOLUTION|>--- conflicted
+++ resolved
@@ -469,23 +469,6 @@
 		s.persistSolutionError(statusChan, solutionStorage, searchID, solutionID, errors.Errorf("no fitted solution ID for solution `%s`", solutionID))
 	}
 
-<<<<<<< HEAD
-=======
-	// explain the pipeline - if we can't fetch the explanation we just log the error and continue on without
-	featureWeights, err := s.explainOutput(client, solutionID, searchRequest, datasetURITrain, variables)
-	if err != nil {
-		log.Warnf("failed to fetch output explanantion - %s", err)
-		featureWeights = []*api.SolutionFeatureWeight{}
-	}
-	for _, fw := range featureWeights {
-		err = solutionStorage.PersistSolutionFeatureWeight(fw.SolutionID, fw.FeatureName, fw.FeatureIndex, fw.Weight)
-		if err != nil {
-			s.persistSolutionError(statusChan, solutionStorage, searchID, solutionID, err)
-			return
-		}
-	}
-
->>>>>>> f8ce00f6
 	// persist solution running status
 	s.persistSolutionStatus(statusChan, solutionStorage, searchID, solutionID, SolutionRunningStatus)
 
@@ -540,8 +523,8 @@
 		// explain the pipeline
 		featureWeights, err := s.explainOutput(client, solutionID, resultURI, searchRequest, datasetURITrain, datasetURITest, variables)
 		if err != nil {
-			s.persistSolutionError(statusChan, solutionStorage, searchID, solutionID, err)
-			return
+			log.Warnf("failed to fetch output explanantion - %s", err)
+			featureWeights = []*api.SolutionFeatureWeight{}
 		}
 		err = dataStorage.PersistSolutionFeatureWeight(dataset, model.NormalizeDatasetID(dataset), featureWeights.ResultURI, featureWeights.Weights)
 		if err != nil {
