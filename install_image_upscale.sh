tensorflow_dir="/usr/local/tensorflow"
mac_tensorflow_tar="libtensorflow-cpu-darwin-x86_64-2.4.0.tar.gz"
linux_tensorflow_cpu_tar="libtensorflow-cpu-linux-x86_64-2.4.0.tar.gz"
linux_tensorflow_gpu_tar="libtensorflow-gpu-linux-x86_64-2.4.0.tar.gz"
tensorflow_url_mac="https://storage.googleapis.com/tensorflow/libtensorflow/libtensorflow-cpu-darwin-x86_64-2.4.0.tar.gz"
tensorflow_url_linux_cpu="https://storage.googleapis.com/tensorflow/libtensorflow/libtensorflow-cpu-linux-x86_64-2.4.0.tar.gz"
tensorflow_url_linux_gpu="https://storage.googleapis.com/tensorflow/libtensorflow/libtensorflow-gpu-linux-x86_64-2.4.0.tar.gz"
image_upscale_lib="/usr/local/image-upscale.so"
<<<<<<< HEAD
image_upscale_url="https://github.com/uncharted-distil/distil-image-upscale/archive/master.zip"
image_upscale_src_zip="master.zip"
src_folder="distil-image-upscale-master"
image_src_dir="$src_folder/src"
image_model_dir="$src_folder/models"
=======
image_upscale_url_linux_cpu="https://github.com/uncharted-distil/distil-image-upscale/releases/download/1.0-linux-cpu/image-upscale.so"
image_upscale_url_linux_gpu="https://github.com/uncharted-distil/distil-image-upscale/releases/download/1.0-linux-gpu/image-upscale.so"
image_upscale_url_mac="https://github.com/uncharted-distil/distil-image-upscale/releases/download/1.0-mac-cpu/image-upscale.so"
image_upscale_src="https://github.com/uncharted-distil/distil-image-upscale/archive/1.0-linux-gpu.tar.gz"
image_upscale_src_tar="1.0-linux-gpu.tar.gz"
image_src_dir="distil-image-upscale-1.0-linux-gpu/src"
>>>>>>> edd48409
uname=`uname`
static_resources="./static_resources"
models_dir="$static_resources/models"
local_dir="/usr/local"
source_dir="/usr/include/image-upscale"
usr_include_dir="/usr/include"
if [ "$uname" = Darwin ]; then
    usr_include_dir="/usr/local/include"
    source_dir="/usr/local/include/image-upscale"
fi
if ! command -v wget &> /dev/null;then
    echo "missing required tool wget please install"
    exit 1
fi
<<<<<<< HEAD

=======
>>>>>>> edd48409
get_tensorflow(){
    local tensorflow_dir="/usr/local/tensorflow"
    echo $tensorflow_dir
    mkdir $tensorflow_dir
    wget $2 -P $tensorflow_dir
    tar -C $tensorflow_dir -xzf $tensorflow_dir/$1
}

# check if tensorflow lib is installed
if [ ! -d "$tensorflow_dir" ]; then
    echo "unable to locate tensorflow lib"
    if [ "$uname" = Linux ]; then
        # if it fails cuda is not installed so get the tensorflow cpu
        if command -v nvcc &> /dev/null; then
            echo "cuda not found fetching tensorflow cpu"
            get_tensorflow "$linux_tensorflow_cpu_tar" "$tensorflow_url_linux_cpu"
        else
            # cuda exists get tensorflow for gpu
            echo "cuda found fetching tensorflow gpu"
            get_tensorflow $linux_tensorflow_gpu_tar $tensorflow_url_linux_gpu
        fi 
    fi
    if [ "$uname" = 'Darwin' ]; then
        echo "fetching mac tensorflow binaries"
        # get mac binaries for tensorflow c
        get_tensorflow $mac_tensorflow_tar $tensorflow_url_mac
    fi
fi
<<<<<<< HEAD
rm -rf "$source_dir" || true
echo "fetching image-scale source"
wget $image_upscale_url -P $local_dir
# extract
unzip $local_dir/$image_upscale_src_zip -d $local_dir
mkdir $source_dir
# copy source over
cp -a $local_dir/$image_src_dir/. $source_dir
=======
# check if image_upscale.so is installed
if [ ! -f "$image_upscale_lib" ]; then
    if [ "$uname" = Linux ]; then
        if command -v nvcc &> /dev/null; then
            echo "cuda not found fetching image-upscale cpu"
            wget $image_upscale_url_linux_cpu -P $user_lib_dir
        else
            echo "cuda found fetching image-upscale gpu"
            wget $image_upscale_url_linux_gpu -P $user_lib_dir
        fi 
    fi
    if [ "$uname" = 'Darwin' ]; then
        echo "fetching image-upscale"
        wget $image_upscale_url_mac -P $user_lib_dir
    fi
fi
# check if source is installed
if [ ! -d "$source_dir" ]; then
    echo "fetching image-scale source"
    wget $image_upscale_src -P $user_lib_dir
    # extract
    tar -C $user_lib_dir -xvzf $user_lib_dir/$image_upscale_src_tar
    mkdir $source_dir
    # copy source over
    cp -a $user_lib_dir/$image_src_dir/. $source_dir
fi
>>>>>>> edd48409
# check if models are in static folder
if [ ! -d "$models_dir" ]; then
    echo "unable to locate model weights"
    echo "fetching model weights"
    mkdir "$static_resources/models"
    # should fetch model weights from somewhere
<<<<<<< HEAD
    cp -a $local_dir/$image_model_dir/ "$static_resources/models"
fi

echo "cleaning up files"
# cleanup
rm -rf $local_dir/$src_folder || true
rm -rf $local_dir/$image_upscale_src_zip || true
=======
fi
>>>>>>> edd48409
<|MERGE_RESOLUTION|>--- conflicted
+++ resolved
@@ -6,20 +6,11 @@
 tensorflow_url_linux_cpu="https://storage.googleapis.com/tensorflow/libtensorflow/libtensorflow-cpu-linux-x86_64-2.4.0.tar.gz"
 tensorflow_url_linux_gpu="https://storage.googleapis.com/tensorflow/libtensorflow/libtensorflow-gpu-linux-x86_64-2.4.0.tar.gz"
 image_upscale_lib="/usr/local/image-upscale.so"
-<<<<<<< HEAD
 image_upscale_url="https://github.com/uncharted-distil/distil-image-upscale/archive/master.zip"
 image_upscale_src_zip="master.zip"
 src_folder="distil-image-upscale-master"
 image_src_dir="$src_folder/src"
 image_model_dir="$src_folder/models"
-=======
-image_upscale_url_linux_cpu="https://github.com/uncharted-distil/distil-image-upscale/releases/download/1.0-linux-cpu/image-upscale.so"
-image_upscale_url_linux_gpu="https://github.com/uncharted-distil/distil-image-upscale/releases/download/1.0-linux-gpu/image-upscale.so"
-image_upscale_url_mac="https://github.com/uncharted-distil/distil-image-upscale/releases/download/1.0-mac-cpu/image-upscale.so"
-image_upscale_src="https://github.com/uncharted-distil/distil-image-upscale/archive/1.0-linux-gpu.tar.gz"
-image_upscale_src_tar="1.0-linux-gpu.tar.gz"
-image_src_dir="distil-image-upscale-1.0-linux-gpu/src"
->>>>>>> edd48409
 uname=`uname`
 static_resources="./static_resources"
 models_dir="$static_resources/models"
@@ -34,10 +25,6 @@
     echo "missing required tool wget please install"
     exit 1
 fi
-<<<<<<< HEAD
-
-=======
->>>>>>> edd48409
 get_tensorflow(){
     local tensorflow_dir="/usr/local/tensorflow"
     echo $tensorflow_dir
@@ -66,7 +53,6 @@
         get_tensorflow $mac_tensorflow_tar $tensorflow_url_mac
     fi
 fi
-<<<<<<< HEAD
 rm -rf "$source_dir" || true
 echo "fetching image-scale source"
 wget $image_upscale_url -P $local_dir
@@ -75,48 +61,16 @@
 mkdir $source_dir
 # copy source over
 cp -a $local_dir/$image_src_dir/. $source_dir
-=======
-# check if image_upscale.so is installed
-if [ ! -f "$image_upscale_lib" ]; then
-    if [ "$uname" = Linux ]; then
-        if command -v nvcc &> /dev/null; then
-            echo "cuda not found fetching image-upscale cpu"
-            wget $image_upscale_url_linux_cpu -P $user_lib_dir
-        else
-            echo "cuda found fetching image-upscale gpu"
-            wget $image_upscale_url_linux_gpu -P $user_lib_dir
-        fi 
-    fi
-    if [ "$uname" = 'Darwin' ]; then
-        echo "fetching image-upscale"
-        wget $image_upscale_url_mac -P $user_lib_dir
-    fi
-fi
-# check if source is installed
-if [ ! -d "$source_dir" ]; then
-    echo "fetching image-scale source"
-    wget $image_upscale_src -P $user_lib_dir
-    # extract
-    tar -C $user_lib_dir -xvzf $user_lib_dir/$image_upscale_src_tar
-    mkdir $source_dir
-    # copy source over
-    cp -a $user_lib_dir/$image_src_dir/. $source_dir
-fi
->>>>>>> edd48409
 # check if models are in static folder
 if [ ! -d "$models_dir" ]; then
     echo "unable to locate model weights"
     echo "fetching model weights"
     mkdir "$static_resources/models"
     # should fetch model weights from somewhere
-<<<<<<< HEAD
     cp -a $local_dir/$image_model_dir/ "$static_resources/models"
 fi
 
 echo "cleaning up files"
 # cleanup
 rm -rf $local_dir/$src_folder || true
-rm -rf $local_dir/$image_upscale_src_zip || true
-=======
-fi
->>>>>>> edd48409
+rm -rf $local_dir/$image_upscale_src_zip || true