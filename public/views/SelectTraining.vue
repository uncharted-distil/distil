--- conflicted
+++ resolved
@@ -64,12 +64,8 @@
 import TrainingVariables from '../components/TrainingVariables';
 import TargetVariable from '../components/TargetVariable';
 import TypeChangeMenu from '../components/TypeChangeMenu';
-<<<<<<< HEAD
-import { actions as viewActions, getters as viewGetters } from '../store/view/module';
-=======
 import { overlayRouteEntry } from '../util/routes';
 import { actions as viewActions } from '../store/view/module';
->>>>>>> dbc24c92
 import { getters as routeGetters } from '../store/route/module';
 import { getters as datasetGetters } from '../store/dataset/module';
 import { Variable } from '../store/dataset/index';
@@ -87,8 +83,6 @@
 		StatusPanel,
 		StatusSidebar,
 	},
-<<<<<<< HEAD
-=======
 
 	data() {
 		return {
@@ -96,7 +90,6 @@
 		};
 	},
 
->>>>>>> dbc24c92
 	computed: {
 		dataset(): string {
 			return routeGetters.getRouteDataset(this.$store);
@@ -127,8 +120,6 @@
 		trainingVarsPage(): number {
 			return routeGetters.getRouteTrainingVarsPage(this.$store);
 		},
-<<<<<<< HEAD
-=======
 		isTimeseriesAnalysis(): boolean {
 			return !!routeGetters.getRouteTimeseriesAnalysis(this.$store);
 		},
@@ -166,7 +157,6 @@
 
 			return options.concat(suggestions);
 		}
->>>>>>> dbc24c92
 	},
 
 	watch: {
@@ -185,18 +175,11 @@
 		trainingVarsPage() {
 			viewActions.updateSelectTrainingData(this.$store);
 		},
-<<<<<<< HEAD
-=======
 		binningIntervalModel() {
 			viewActions.fetchSelectTrainingData(this.$store, true);
 		}
->>>>>>> dbc24c92
 	},
 	beforeMount() {
-<<<<<<< HEAD
-		viewActions.fetchSelectTrainingData(this.$store);
-	},
-=======
 		viewActions.fetchSelectTrainingData(this.$store, false);
 	},
 
@@ -208,7 +191,6 @@
 			this.$router.push(entry);
 		}
 	}
->>>>>>> dbc24c92
 });
 
 </script>
