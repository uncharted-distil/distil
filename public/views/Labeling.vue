--- conflicted
+++ resolved
@@ -364,31 +364,6 @@
       });
       this.$router.push(entry).catch((err) => console.warn(err));
     },
-<<<<<<< HEAD
-    async fetchData() {
-      await datasetActions.fetchVariables(this.$store, {
-        dataset: this.dataset,
-      });
-      await viewActions.updateLabelData(this.$store);
-    },
-  },
-  watch: {
-    highlight() {
-      this.onDataChanged();
-    },
-  },
-  async mounted() {
-    await this.fetchData();
-    if (this.isClone) {
-      // dataset is already a clone don't clone again. (used for testing. might add button for cloning later.)
-      return;
-    }
-    this.$bvModal.show(this.modalId);
-    const entry = await cloneDatasetUpdateRoute();
-    if (entry === null) return;
-    this.$router.push(entry).catch((err) => console.warn(err));
-=======
->>>>>>> 58ceddf0
   },
 });
 </script>
