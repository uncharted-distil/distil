--- conflicted
+++ resolved
@@ -24,37 +24,26 @@
 
 import _ from 'lodash';
 import { getters, actions } from '../store/data/module';
-<<<<<<< HEAD
+import { TargetRow, Dictionary } from '../store/data/index';
+import { FieldInfo } from '../store/data/getters';
 import { removeNonTrainingItems, removeNonTrainingFields } from '../util/data';
 import { updateTableHighlights } from '../util/highlights';
-=======
-import { TargetRow, Dictionary } from '../store/data/index';
-import { FieldInfo } from '../store/data/getters';
->>>>>>> 8c811013
 import Vue from 'vue';
 
 export default Vue.extend({
 	name: 'results-data-table',
 
 	props: {
-<<<<<<< HEAD
-		title: String,
-		filterFunc: Function,
-		decorateFunc: Function,
-		excludeNonTraining: Boolean
-=======
 		'title': String,
 		'filterFunc': Function,
 		'decorateFunc': Function,
-		'showError': Boolean
->>>>>>> 8c811013
+		'excludeNonTraining': Boolean
 	},
 
 	computed: {
 		// extracts the table data from the store
 		items(): TargetRow[] {
 			const items = getters.getResultDataItems(this.$store);
-<<<<<<< HEAD
 			const training = getters.getTrainingVariablesMap(this.$store);
 			const highlights = getters.getHighlightedFeatureRanges(this.$store);
 			const filtered = this.excludeNonTraining ? removeNonTrainingItems(items, training) : items;
@@ -62,23 +51,13 @@
 			return filtered
 				.filter(this.filterFunc)
 				.map(this.decorateFunc);
-=======
-			return items
-				.filter(<any>this.filterFunc) // tried to type this function but eslint is rejecting
-				.map(<any>this.decorateFunc);
->>>>>>> 8c811013
 		},
 
 		// extract the table field header from the store
-<<<<<<< HEAD
-		fields() {
+		fields(): Dictionary<FieldInfo> {
 			const fields = getters.getResultDataFields(this.$store);
 			const training = getters.getTrainingVariablesMap(this.$store);
 			return this.excludeNonTraining ? removeNonTrainingFields(fields, training) : fields;
-=======
-		fields(): Dictionary<FieldInfo> {
-			return getters.getResultDataFields(this.$store);
->>>>>>> 8c811013
 		}
 	},
 
