--- conflicted
+++ resolved
@@ -8,13 +8,7 @@
 			<div class="results-data-no-results" v-if="hasNoResults">
 				No results available
 			</div>
-<<<<<<< HEAD
-
-
-			<fixed-header-table ref="fixedHeaderTable">
-=======
 			<fixed-header-table v-if="hasResults" ref="fixedHeaderTable">
->>>>>>> ec7f434a
 				<b-table
 					bordered
 					hover
