<!--

    Copyright © 2021 Uncharted Software Inc.

    Licensed under the Apache License, Version 2.0 (the "License");
    you may not use this file except in compliance with the License.
    You may obtain a copy of the License at

        http://www.apache.org/licenses/LICENSE-2.0

    Unless required by applicable law or agreed to in writing, software
    distributed under the License is distributed on an "AS IS" BASIS,
    WITHOUT WARRANTIES OR CONDITIONS OF ANY KIND, either express or implied.
    See the License for the specific language governing permissions and
    limitations under the License.
-->

<template>
  <div
    id="geo-test"
    ref="geoPlotContainer"
    class="geo-plot-container"
    :class="{ 'selection-mode': isSelectionMode }"
  >
    <div
      :id="mapID"
      ref="geoPlot"
      class="geo-plot"
      tabindex="0"
      @keydown.esc="onEsc"
    />

    <drill-down
      v-if="showDrillDown"
      :data-fields="dataFields"
      :image-type="imageType"
      :tiles="drillDownState.tiles"
      :center-tile="drillDownState.centerTile"
      :bounds="drillDownState.bounds"
      @close="onFocusOut"
    />
    <div
      class="selection-toggle toggle"
      :class="{ active: isSelectionMode }"
      @click="toggleSelectionTool"
    >
      <a
        class="selection-toggle-control"
        title="Select area"
        aria-label="Select area"
      >
        <icon-base width="100%" height="100%"> <icon-crop-free /> </icon-base>
      </a>
    </div>
    <div
      class="cluster-toggle toggle"
      :class="{ active: isClustering }"
      @click="toggleClustering"
    >
      <a class="cluster-icon" title="Cluster" aria-label="Cluster Tiles">
        <i class="fa fa-object-group fa-lg" aria-hidden="true" />
      </a>
    </div>
    <div
      v-if="dataHasConfidence"
      class="confidence-toggle toggle"
      :class="{ active: isColoringByConfidence }"
      @click="toggleConfidenceColoring"
    >
      <a
        :class="confidenceClass"
        title="confidence"
        aria-label="Color by Confidence"
        :style="colorGradient"
      >
        C
      </a>
    </div>
    <div
      class="map-toggle toggle"
      :class="{ active: isSatelliteView }"
      @click="mapToggle"
    >
      <a class="cluster-icon" title="Change Map" aria-label="Change Map">
        <i class="fa fa-globe" aria-hidden="true" />
      </a>
    </div>
    <b-toast
      :id="toastId"
      :title="toastTitle"
      style="position: absolute; top: 0px; right: 0px"
      static
      no-auto-hide
    >
      <div class="geo-plot">
        <image-label
          class="image-label"
          :data-fields="dataFields"
          included-active
          shorten-labels
          align-horizontal
          :item="hoverItem"
        />
        <image-preview
          class="image-preview"
          :row="hoverItem"
          :image-url="hoverUrl"
          :width="imageWidth"
          :height="imageHeight"
          :type="imageType"
        />
      </div>
    </b-toast>
  </div>
</template>

<script lang="ts">
import _ from "lodash";
import Vue from "vue";
import IconBase from "./icons/IconBase.vue";
import IconCropFree from "./icons/IconCropFree.vue";
import ImageLabel from "./ImageLabel.vue";
import { getters as datasetGetters } from "../store/dataset/module";
import { getters as requestGetters } from "../store/requests/module";
import { getters as routeGetters } from "../store/route/module";
import { Dictionary } from "../util/dict";
import { COLOR_SCALES } from "../util/data";
import lumo from "lumo";
import BatchQuadOverlay from "../util/rendering/BatchQuadOverlay";
import {
  BatchQuadOverlayRenderer,
  EVENT_TYPES,
  DRAW_MODES,
} from "../util/rendering/BatchQuadOverlayRenderer";
import {
  TableColumn,
  TableRow,
  Highlight,
  RowSelection,
  GeoCoordinateGrouping,
  VariableSummary,
  GeoBoundsGrouping,
} from "../store/dataset/index";
import { updateHighlight, highlightsExist } from "../util/highlights";
import ImagePreview from "../components/ImagePreview.vue";
import {
  LATITUDE_TYPE,
  LONGITUDE_TYPE,
  REAL_VECTOR_TYPE,
  GEOCOORDINATE_TYPE,
  MULTIBAND_IMAGE_TYPE,
  GEOBOUNDS_TYPE,
} from "../util/types";
import { scaleThreshold } from "d3";
import Color from "color";
import "leaflet/dist/leaflet.css";
import "leaflet/dist/images/marker-icon.png";
import "leaflet/dist/images/marker-icon-2x.png";
import "leaflet/dist/images/marker-shadow.png";
import { BLUE_PALETTE } from "../util/color";
import DrillDown from "./DrillDown.vue";
import {
  CoordinateInfo,
  TileInfo,
  PointInfo,
  VertexPrimitive,
  Coordinate,
  updateVertexPrimitiveColor,
} from "../util/rendering/coordinates";

const SINGLE_FIELD = 1;
const SPLIT_FIELD = 2;

interface GeoField {
  type: number;
  latField?: string;
  lngField?: string;
  field?: string;
}

type LatLngBoundsLiteral = import("leaflet").LatLngBoundsLiteral;

interface Area {
  info: CoordinateInfo;
  imageUrl: string;
  item: TableRow;
}
// Bucket contains the clustered tile data
interface Bucket {
  coordinates: number[][]; // should be two points each with x,y expect -> number[2][2]
  meta: { selected: boolean; count: number }; // count num of tiles in bucket
}

export interface SelectionHighlight {
  context: string;
  dataset: string;
  key: string;
  value: {
    minX: number;
    maxX: number;
    minY: number;
    maxY: number;
  };
}
// contains the state of the map for things such as event callbacks and the quads to render
// currently there is two states tiled and clustered
interface MapState {
  onHover(id: number); // onhover callback
  onClick(id: number); // onclick callback
  vertices(): VertexPrimitive[]; // get quads for rendering
  init(): void; // called when state becomes current state -- essentially put any inits stuff here
  drawMode(): any; // returns DRAW_MODES
  layerId(): string;
}
interface LumoPoint {
  x: number;
  y: number;
}

export interface TileClickData {
  bounds: number[][];
  key: string;
  displayName: string;
  type: string;
  callback: (inner: TableRow[], outer: TableRow[]) => void;
}
enum CoordinateType {
  TileBased,
  PointBased,
}
export default Vue.extend({
  name: "GeoPlot",

  components: {
    IconBase,
    IconCropFree,
    ImageLabel,
    ImagePreview,
    DrillDown,
  },

  props: {
    instanceName: String as () => string,
    dataItems: { type: Array as () => any[], default: [] },
    baselineItems: { type: Array as () => TableRow[], default: [] },
    baselineMap: { type: Object as () => Dictionary<number>, default: null },
    dataFields: Object as () => Dictionary<TableColumn>,
    summaries: {
      type: Array as () => VariableSummary[],
      default: Array as () => VariableSummary[],
    },
    quadOpacity: { type: Number, default: 0.8 },
    pointOpacity: { type: Number, default: 0.8 },
    zoomThreshold: { type: Number, default: 8 },
    areaOfInterestItems: {
      type: Object as () => { inner: TableRow[]; outer: TableRow[] },
      default: null,
    },
    maxZoom: { type: Number, default: 17 }, // defaults to max zoom
    enableSelectionToolEvent: {
      type: Boolean as () => boolean,
      default: false,
    },
    confidenceAccessFunc: {
      type: Function,
      default: (d, i, length) => {
        if (d.rank !== undefined) {
          return d.rank.value / length;
        }
        if (d.confidence !== undefined) {
          return d.confidence.value;
        }
        return undefined;
      },
    },
    isExclude: { type: Boolean as () => boolean, default: false },
  },

  data() {
    return {
      map: null,
      tileRenderer: null,
      overlay: null,
      renderer: null,
      markers: null,
      areasMeanLng: 0,
      closeButton: null,
      currentRect: null,
      selectedRect: null,
      isSelectionMode: false,
      isImageDrilldown: false,
      imageUrl: null,
      item: null,
      quadLayerId: "quad-layer",
      pointLayerId: "point-layer",
      clusterLayerId: "cluster-layer",
      toastTitle: "",
      hoverItem: null,
      toastImg: "",
      hoverUrl: "",
      imageWidth: 128,
      imageHeight: 128,
      previousStateTiled: false,
      currentState: null,
      drillDownState: {
        tiles: [],
        bounds: null,
        centerTile: null,
        numCols: 7, // should be odd
        numRows: 5, // should be odd
      },
      selectionToolData: {
        startPoint: null,
        currentPoint: null,
        startPointClient: null,
        exit: { top: 0, right: 0 },
      },
      selectionToolId: "selection-tool-layer",
      showExit: false,
      pointSize: 0.025,
      isClustering: false,
      isColoringByConfidence: false,
      confidenceIconClass: "confidence-icon",
      isSatelliteView: false,
      tileAreaThreshold: 170, // area in pixels
      boundsInitialized: false,
      areas: [],
    };
  },

  computed: {
    dataset(): string {
      return routeGetters.getRouteDataset(this.$store);
    },
    imageType(): string {
      return MULTIBAND_IMAGE_TYPE;
    },

    target(): string {
      return routeGetters.getRouteTargetVariable(this.$store);
    },
    dataHasConfidence(): boolean {
      if (!this.dataItems?.length) {
        return false;
      }
      return (
        this.confidenceAccessFunc(
          this.dataItems[0],
          0,
          this.dataItems.length
        ) !== undefined
      );
    },
    getTopVariables(): string[] {
      const variables = datasetGetters
        .getVariables(this.$store)
        .filter((v) => v.datasetName === this.dataset);
      return variables
        .map((variable) => ({
          variable: variable.key,
          order: _.isNumber(variable.ranking)
            ? variable.ranking
            : variable.importance,
        }))
        .sort((a, b) => b.order - a.order)
        .map((r) => r.variable);
    },
    mapID(): string {
      return `map-${this.instanceName}`;
    },
    toastId(): string {
      return `notifications-${this.instanceName}`;
    },
    showDrillDown(): boolean {
      return this.isImageDrilldown;
    },
    colorScale(): (t: number) => string {
      const colorScale = routeGetters.getColorScale(this.$store);
      return COLOR_SCALES.get(colorScale);
    },
    getCoordinateType(): CoordinateType {
      if (this.coordinateColumn) {
        return CoordinateType.TileBased;
      }
      if (this.fieldSpecs.length > 0) {
        return CoordinateType.PointBased;
      }
      return -1;
    },
    colorGradient(): string {
      return this.isColoringByConfidence
        ? `background-image:linear-gradient(${[
            0.0, // padding
            0.0, // padding
            1.0,
            0.9,
            0.8,
            0.7,
            0.6,
            0.5,
            0.4,
            0.3,
            0.2,
            0.1,
            0.0,
            0.0, // padding
            0.0, // padding
          ]
            .map(this.colorScale)
            .join(",")})`
        : "";
    },
    fieldSpecs(): GeoField[] {
      const variables = datasetGetters.getVariables(this.$store);

      const matches = variables.filter((v) => {
        return (
          (v.grouping && v.grouping.type === GEOCOORDINATE_TYPE) ||
          v.colType === LONGITUDE_TYPE ||
          v.colType === LATITUDE_TYPE ||
          v.colType === REAL_VECTOR_TYPE
        );
      });

      let lng = null;
      let lat = null;
      const fields = [];

      matches.forEach((match) => {
        if (match.grouping && match.grouping.type === GEOCOORDINATE_TYPE) {
          const grouping = match.grouping as GeoCoordinateGrouping;
          lng = grouping.xCol;
          lat = grouping.yCol;
        } else if (match.colType === REAL_VECTOR_TYPE) {
          fields.push({
            type: SINGLE_FIELD,
            field: match.key,
          });
        } else {
          if (match.colType === LONGITUDE_TYPE) {
            lng = match.key;
          }
          if (match.colType === LATITUDE_TYPE) {
            lat = match.key;
          }
        }

        // TODO: currently we pair any two random lat / lngs, we should
        // eventually use the groupings functionality to let the user
        // group the two vars into a single point field.
        if (lng && lat) {
          fields.push({
            type: SPLIT_FIELD,
            lngField: lng,
            latField: lat,
          });
          lng = null;
          lat = null;
        }
      });

      return fields;
    },
    bucketFeatures(): Bucket[] {
      if (!this.summaries.length) {
        return [];
      }
      const features = [];
      this.summaries.forEach((summary) => {
        // compute the bucket size in degrees
        const buckets =
          summary.filtered && highlightsExist()
            ? summary.filtered.buckets
            : summary.baseline.buckets;
        const xSize = _.toNumber(buckets[1].key) - _.toNumber(buckets[0].key);
        const ySize =
          _.toNumber(buckets[0].buckets[1].key) -
          _.toNumber(buckets[0].buckets[0].key);

        // create a feature collection from the server-supplied bucket data
        buckets.forEach((lonBucket) => {
          lonBucket.buckets.forEach((latBucket) => {
            // Don't include features with a count of 0.
            if (latBucket.count > 0) {
              const xCoord = _.toNumber(lonBucket.key);
              const yCoord = _.toNumber(latBucket.key);
              const feature = {
                coordinates: [
                  [xCoord, yCoord],
                  [xCoord + xSize, yCoord + ySize],
                ],
                meta: { selected: false, count: latBucket.count },
              };
              features.push(feature);
            }
          });
        });
      });
      return features;
    },
    minBucketCount(): number {
      return Math.min(
        ...this.bucketFeatures.map((bf) => {
          return bf.meta.count;
        })
      );
    },
    maxBucketCount(): number {
      return Math.max(
        ...this.bucketFeatures.map((bf) => {
          return bf.meta.count;
        })
      );
    },

    predictedField(): string {
      const predictions = requestGetters.getActivePredictions(this.$store);
      if (predictions) {
        return predictions.predictedKey;
      }

      const solution = requestGetters.getActiveSolution(this.$store);
      return solution ? `${solution.predictedKey}` : "";
    },

    targetField(): string {
      return routeGetters.getRouteTargetVariable(this.$store);
    },

    highlights(): Highlight[] {
      return routeGetters.getDecodedHighlights(this.$store);
    },
    rowSelection(): RowSelection {
      return routeGetters.getDecodedRowSelection(this.$store);
    },
    rowSelectionMap(): Map<number, number> {
      return new Map(
        this.rowSelection?.d3mIndices.map((di) => {
          return [di, di];
        })
      );
    },

    isMultiBandImage(): boolean {
      const variables = datasetGetters.getVariables(this.$store);
      return variables.some((v) => {
        return v.colType === MULTIBAND_IMAGE_TYPE;
      });
    },

    // Return name of column containing geobounds associated with a multiband image
    coordinateColumn(): string {
      const coordinateColumns = datasetGetters
        .getVariables(this.$store)
        .filter((v) => v.colType === GEOBOUNDS_TYPE)
        .map((v) => (v.grouping as GeoBoundsGrouping).coordinatesCol);
      if (coordinateColumns.length > 1) {
        console.error("only 1 coordinate column is supported");
      }
      return coordinateColumns[0];
    },

    // Return name of column used as grouping column for the table data
    multibandImageGroupColumn(): string {
      const groupColumns = datasetGetters
        .getVariables(this.$store)
        .find((v) => v.colType === MULTIBAND_IMAGE_TYPE);
      return groupColumns.key;
    },

    band(): string {
      return routeGetters.getBandCombinationId(this.$store);
    },

    tileRequest(): (x: number, y: number, z: number) => string {
      return this.isSatelliteView
        ? (x: number, y: number, z: number) => {
            return `https://server.arcgisonline.com/ArcGIS/rest/services/World_Imagery/MapServer/tile/${z}/${y}/${x}.png`;
          }
        : (x: number, y: number, z: number) => {
            const SUBDOMAINS = ["a", "b", "c", "d"];
            const s = SUBDOMAINS[(x + y + z) % SUBDOMAINS.length];
            return `https:/${s}.basemaps.cartocdn.com/light_all/${z}/${x}/${y}.png`;
          };
    },

    tileState(): MapState {
      return {
        onHover: (id: number) => {
          if (id > this.areas.length) {
            console.error(`id: ${id} is outside of this.areas bounds`);
            return; // id outside of bounds
          }
          if (this.areas[id].imageUrl === null) {
            return;
          }
          this.toastTitle = this.areas[id].imageUrl;
          this.hoverItem = this.areas[id].item;
          this.hoverUrl = this.areas[id].imageUrl;
          this.$bvToast.show(this.toastId);
          window.addEventListener("mousemove", this.fadeToast);
        },
        onClick: (id: number) => {
          this.onTileClick(id);
        },
        vertices: () => {
          return this.areaToQuads();
        },
        init: () => {
          this.renderer.setPointSize(1); // default
        },
        drawMode: () => {
          return DRAW_MODES.TRIANGLES;
        },
        layerId: () => {
          return this.quadLayerId;
        },
      };
    },

    clusterState(): MapState {
      return {
        onHover: () => {
          return;
        }, // onHover empty for cluster state
        onClick: (id: number) => {
          if (id > this.bucketFeatures.length || id < 0) {
            console.error(
              `id retrieved from buffer picker ${id} not within index bounds of areas.`
            );
            return;
          }
          const bucket = this.bucketFeatures[id];
          const point1 = this.renderer.latlngToNormalized([
            bucket.coordinates[0][1],
            bucket.coordinates[0][0],
          ]);
          const point2 = this.renderer.latlngToNormalized([
            bucket.coordinates[1][1],
            bucket.coordinates[1][0],
          ]);
          const center = {
            x: (point1.x + point2.x) / 2,
            y: (point1.y + point2.y) / 2,
          };
          this.map.zoomToPosition(this.zoomThreshold, center); // zoom to the center of the cluster clicked. Zoom to the point where the state switches
        },
        vertices: () => {
          return this.bucketsToQuads();
        },
        init: () => {
          this.renderer.setPointSize(1); // default
        },
        drawMode: () => {
          return DRAW_MODES.TRIANGLES;
        },
        layerId: () => {
          return this.clusterLayerId;
        },
      };
    },

    pointState(): MapState {
      return {
        onHover: (id: number) => {
          if (id > this.areas.length) {
            console.error(`id: ${id} is outside of this.areas bounds`);
            return; // id outside of bounds
          }
          if (this.areas[id].imageUrl === null) {
            return;
          }
          this.toastTitle = this.areas[id].imageUrl;
          this.hoverItem = this.areas[id].item;
          this.hoverUrl = this.areas[id].imageUrl;
          this.$bvToast.show(this.toastId);
          window.addEventListener("mousemove", this.fadeToast);
        },
        onClick: (id: number) => {
          this.onTileClick(id);
        },
        vertices: () => {
          return this.areaToPoints();
        },
        init: () => {
          this.renderer.setPointSize(this.pointSize);
        },
        drawMode: () => {
          return DRAW_MODES.POINTS;
        },
        layerId: () => {
          return this.pointLayerId;
        },
      };
    },

    confidenceClass(): string {
      return this.confidenceIconClass;
    },
  },

  watch: {
    dataItems() {
      this.onNewData();
    },
    rowSelection() {
      this.onNewData();
    },
    baselineItems() {
      if (this.baselineItems && !this.areas.length) {
        this.areas = this.tableDataToAreas(this.baselineItems);
      }
    },
    colorScale() {
      this.onNewData();
    },
    areaOfInterestItems() {
      // if null return
      if (
        !this.areaOfInterestItems.inner?.length &&
        !this.areaOfInterestItems.outer?.length
      ) {
        return;
      }
      const tileMap = new Map<string, Area>();
      const innerArea = this.tableDataToAreas(
        this.areaOfInterestItems.inner
      ) as any[];
      innerArea.forEach((i) => {
        i.gray = 0;
        tileMap.set(i.imageUrl, i);
      });
      const outerArea = this.tableDataToAreas(
        this.areaOfInterestItems.outer
      ) as any[];
      outerArea.forEach((i) => {
        i.gray = 100;
        if (!tileMap.has(i.imageUrl)) {
          tileMap.set(i.imageUrl, i);
        }
      });
      this.drillDownState.tiles = [...tileMap.values()];
      this.isImageDrilldown = true;
    },
  },

  mounted() {
    this.createLumoMap();

    // Make the map container square to avoid webGl issue.
    // https://github.com/uncharted-distil/distil/issues/2015
    const container = this.$refs.geoPlotContainer as HTMLElement;
    const width = container?.getBoundingClientRect().width ?? 500;
    container.style.height = width + "px";
  },

  methods: {
    addPrimitives() {
      let vertices = this.tileState.vertices();
      if (vertices.length) {
        this.overlay.addQuad(
          this.tileState.layerId(),
          vertices,
          this.tileState.drawMode()
        );
      }
      vertices = this.pointState.vertices();
      this.overlay.addQuad(
        this.pointState.layerId(),
        vertices,
        this.pointState.drawMode()
      );
      this.renderer.setDrawList([
        this.currentState.layerId(),
        this.selectionToolId,
      ]);
      vertices = this.clusterState.vertices();
      this.overlay.addQuad(
        this.clusterState.layerId(),
        vertices,
        this.clusterState.drawMode()
      );
    },
    createLumoMap() {
      // create map
      this.map = new lumo.Plot("#" + this.mapID, {
        continuousZoom: true,
        inertia: true,
        wraparound: true,
        zoom: 2,
        maxZoom: this.maxZoom,
      });
      this.createMapLayers();
      // convert this.areas to quads in normalized space and add to overlay layer
      this.currentState = this.pointState;
      this.map.on(lumo.ZOOM_END, this.onZoom);
      this.currentState.init();
      this.areas = this.tableDataToAreas(this.baselineItems);
      if (!this.areas.length) {
        return; // no data
      }

      this.addPrimitives();

      // add listener for clicks on quads
      this.renderer.addListener(
        EVENT_TYPES.MOUSE_CLICK,
        this.currentState.onClick
      );
      this.renderer.addListener(
        EVENT_TYPES.MOUSE_HOVER,
        this.currentState.onHover
      );
    },
    createMapLayers() {
      // WebGL CARTO Image Layer
      this.tileRenderer = new lumo.TileLayer({
        renderer: new lumo.ImageTileRenderer(),
      });
      // tile request function
      this.tileRenderer.requestTile = (coord, done) => {
        const dim = Math.pow(2, coord.z); // this is done in lumo however there is no get function to get the correct y coordinate for requesting tiles
        const url = this.tileRequest(coord.x, dim - 1 - coord.y, coord.z);
        lumo.loadImage(url, done); // load the image to the map
      };
      this.map.add(this.tileRenderer);
      // Quad layer
      this.overlay = new BatchQuadOverlay();
      this.renderer = new BatchQuadOverlayRenderer();
      this.overlay.setRenderer(this.renderer);
      this.map.add(this.overlay);
    },
    getInterestBounds(area: Area): LatLngBoundsLiteral {
      const xDistance = (this.drillDownState.numCols - 1) / 2;
      const yDistance = (this.drillDownState.numRows - 1) / 2;
      const tileWidth =
        area.info.coordinates[1][Coordinate.lng] -
        area.info.coordinates[0][Coordinate.lng];
      const tileHeight =
        area.info.coordinates[1][Coordinate.lat] -
        area.info.coordinates[0][Coordinate.lat];
      const result = [
        [0, 0],
        [0, 0],
      ];
      result[0][0] =
        area.info.coordinates[1][Coordinate.lat] + yDistance * tileHeight; // top
      result[0][1] =
        area.info.coordinates[0][Coordinate.lng] - xDistance * tileWidth; // left
      result[1][0] =
        area.info.coordinates[0][Coordinate.lat] - yDistance * tileHeight; // bottom
      result[1][1] =
        area.info.coordinates[1][Coordinate.lng] + xDistance * tileWidth; // right
      return result as LatLngBoundsLiteral;
    },
    onFocusOut() {
      this.isImageDrilldown = false;
    },
    mapToggle() {
      this.isSatelliteView = !this.isSatelliteView;
      this.map.remove(this.tileRenderer); // remove old tile renderer to destroy the buffers hold the previous tile set
      this.map.remove(this.overlay);
      this.createMapLayers();
      this.updateMapState(); // trigger a tile render
    },
    /**
     * toggle clustering
     */
    toggleClustering() {
      this.isClustering = !this.isClustering;
      if (this.isClustering && this.map.getZoom() < this.zoomThreshold) {
        this.currentState = this.clusterState;
        this.updateMapState();
        this.renderer.draw();
        return;
      }
      if (!this.isClustering && this.map.getZoom() < this.zoomThreshold) {
        this.currentState = this.pointState;
        this.updateMapState();
        this.renderer.draw();
      }
    },
    /**
     * toggles coloring tiles by confidence (only available in result screen)
     */
    toggleConfidenceColoring() {
      this.isColoringByConfidence = !this.isColoringByConfidence;
      this.confidenceIconClass = this.isColoringByConfidence
        ? "toggled-confidence-icon"
        : "confidence-icon";
      this.updateMapState();
      this.onNewData();
    },
    /**
     * on selection tool toggle disable or enable the quad interactions such as click or hover
     */
    toggleSelectionTool() {
      this.isSelectionMode = !this.isSelectionMode;
      if (this.isSelectionMode) {
        // disable interactions so the selection tool can interact without triggering the other interactions
        this.renderer.disableInteractions();
        this.map.on("mousedown", this.selectionToolDown);
        this.map.disablePanning();
        return;
      }
      this.overlay.removeQuad(this.selectionToolId);
      this.map.removeListener("mousedown", this.selectionToolDown);
      this.showExit = false;
      // enable interactions
      this.renderer.enableInteractions();
      this.map.enablePanning();
    },
    // mouse move clear and redraw quad with new point
    selectionToolDraw(e) {
      this.selectionToolData.currentPoint = e.pos;
      // draw current selection
      this.overlay.removeQuad(this.selectionToolId);
      this.overlay.addQuad(
        this.selectionToolId,
        this.pointsToQuad(
          this.selectionToolData.startPoint,
          this.selectionToolData.currentPoint
        ),
        DRAW_MODES.TRIANGLES
      );
      this.renderer.setDrawList([
        this.currentState.layerId(),
        this.selectionToolId,
      ]);
    },
    // register mousemouve and up callbacks to draw the selection quad
    selectionToolDown(e) {
      this.selectionToolData.startPoint = e.pos;
      this.selectionToolData.startPointClient = e.originalEvent;
      this.showExit = false;
      this.overlay.removeQuad(this.selectionToolId);
      this.map.on("mousemove", this.selectionToolDraw);
      this.map.on("mouseup", this.selectionToolUp);
    },
    // add exit button and send selection to postgis to update data
    selectionToolUp(e) {
      this.selectionToolData.currentPoint = e.pos;
      this.map.removeListener("mousemove", this.selectionToolDraw);
      this.map.removeListener("mouseup", this.selectionToolUp);
      this.selectionToolData.exit.top = Math.min(
        e.originalEvent.layerY,
        this.selectionToolData.startPointClient.layerY
      ); // get top most y value
      const right = Math.max(
        e.originalEvent.layerX,
        this.selectionToolData.startPointClient.layerX
      ); // get right most x value
      this.selectionToolData.exit.right = e.target.canvas.clientWidth - right; // had to subtract width for some reason x is reversed in lumo
      this.showExit = true;
      // convert from normalized coordinate system to lat lng
      const p1 = this.renderer.normalizedPointToLatLng(
        this.selectionToolData.startPoint
      );
      const p2 = this.renderer.normalizedPointToLatLng(
        this.selectionToolData.currentPoint
      );

      const minX = Math.min(p1.lng, p2.lng);
      const maxX = Math.max(p1.lng, p2.lng);
      const minY = Math.min(p1.lat, p2.lat);
      const maxY = Math.max(p1.lat, p2.lat);
      // send selection to PostGis
      this.createHighlight({ minX, minY, maxX, maxY });
      this.overlay.removeQuad(this.selectionToolId);
    },
    getBounds(quads: VertexPrimitive[]) {
      // set mapBounds to a single tile to start
      const mapBounds = new lumo.Bounds(
        quads[0].x,
        quads[0].x,
        quads[0].y,
        quads[0].y
      );
      // extend bounds to fit the entire quad set
      quads.forEach((q) => {
        mapBounds.extend(q);
      });
      return mapBounds;
    },
    // fades toast after mouse is moved
    fadeToast() {
      this.$bvToast.hide(this.toastId);
      window.removeEventListener("mousemove", this.fadeToast); // remove event listener because toast is now faded
    },
    onTileClick(id: number) {
      if (id > this.areas.length || id < 0) {
        console.error(
          `id retrieved from buffer picker ${id} not within index bounds of areas.`
        );
        return;
      }
      if (this.areas[id].imageUrl === null) {
        return;
      }
      this.drillDownState.centerTile = this.areas[id];
      this.drillDownState.bounds = this.getInterestBounds(this.areas[id]);
      this.$emit("tileClicked", {
        bounds: this.drillDownState.bounds,
        key: this.summaries[0].key,
        displayName: this.summaries[0].label,
        type: this.summaries[0].type,
      });
    },
    // assumes x and y are normalized points this function is for the selection tool
    pointsToQuad(p1: LumoPoint, p2: LumoPoint): VertexPrimitive[] {
      const result = [];
      const id = this.renderer.idToRGBA(0); // pass in 0 as the id, currently there is only ever one selection at a time.
      const color = Color(BLUE_PALETTE[0]).rgb().object();
      const maxColorVal = 256;
      // normalize color values
      color.a = this.pointOpacity;
      color.r /= maxColorVal;
      color.g /= maxColorVal;
      color.b /= maxColorVal;
      result.push({ ...p1, ...color, ...id });
      result.push({ x: p2.x, y: p1.y, ...color, ...id });
      result.push({ ...p2, ...color, ...id });
      result.push({ ...p1, ...color, ...id });
      result.push({ x: p1.x, y: p2.y, ...color, ...id });
      result.push({ ...p2, ...color, ...id });
      return result;
    },

    // packs all data into single aligned memory array
    bucketsToQuads(): VertexPrimitive[] {
      const maxVal = this.maxBucketCount;
      const minVal = this.minBucketCount;
      const d = (maxVal - minVal) / BLUE_PALETTE.length;
      const domain = BLUE_PALETTE.map((val, index) => minVal + d * (index + 1));
      const scaleColors = scaleThreshold()
        .range(BLUE_PALETTE as any)
        .domain(domain);
      const result = []; // packing array with
      this.bucketFeatures.forEach((bucket, idx) => {
        const p1 = this.renderer.latlngToNormalized([
          bucket.coordinates[0][1],
          bucket.coordinates[0][0],
        ]);
        const p2 = this.renderer.latlngToNormalized([
          bucket.coordinates[1][1],
          bucket.coordinates[1][0],
        ]);
        const color = Color(scaleColors(bucket.meta.count).toString(16))
          .rgb()
          .object(); // convert hex color to rgb
        const maxColorVal = 256;
        // normalize color values
        color.a = this.quadOpacity;
        color.r /= maxColorVal;
        color.g /= maxColorVal;
        color.b /= maxColorVal;
        const id = this.renderer.idToRGBA(idx); // separate index bytes into 4 channels iR,iG,iB,iA. Used to render the index of the object into webgl FBO
        // need to get rid of spread operators super slow
        result.push({ ...p1, ...color, ...id });
        result.push({ x: p2.x, y: p1.y, ...color, ...id });
        result.push({ ...p2, ...color, ...id });
        result.push({ ...p1, ...color, ...id });
        result.push({ x: p1.x, y: p2.y, ...color, ...id });
        result.push({ ...p2, ...color, ...id });
      });
      return result;
    },
    areaToPoints(): VertexPrimitive[] {
      let result = [];

      this.areas.forEach((area, idx) => {
        result = result.concat(
          area.info.toPoint(this.renderer, this.pointOpacity, idx)
            .vertexPrimitives
        );
      });
      return result;
    },
    // packs all data into single aligned memory array
    areaToQuads(): VertexPrimitive[] {
      let result = [];
      this.areas.forEach((area, idx) => {
        result = result.concat(
          area.info.toQuad(this.renderer, this.quadOpacity, idx)
            .vertexPrimitives
        );
      });
      return result;
    },
    pointGroups(tableData: any[]): Area[] {
      let areas = [];
      this.fieldSpecs.forEach((fieldSpec) => {
        const temp = tableData.map((item, i) => {
          const imageUrl = this.isMultiBandImage
            ? item[this.multibandImageGroupColumn].value
            : null;
          const color = this.tileColor(item, i);
          const lat = this.latValue(fieldSpec, item);
          const lng = this.lngValue(fieldSpec, item);

          if (lat !== undefined && lng !== undefined) {
            const coordinates = [[lat, lng]] as LatLngBoundsLiteral; // Corner A as [Lat, Lng]
            const info = new PointInfo(coordinates, color);
            return {
              imageUrl,
              item,
              info,
            } as Area;
          }

          return null;
        });

        areas = areas.concat(temp);
      });

      return areas;
    },
    tableDataToAreas(tableData: any[]): Area[] {
      if (this.getCoordinateType === CoordinateType.PointBased) {
        return this.pointGroups(tableData);
      }
      if (!tableData) {
        return [];
      }
      const areas = tableData.map((item, i) => {
        const imageUrl = this.isMultiBandImage
          ? item[this.multibandImageGroupColumn].value
          : null;
        const fullCoordinates = item[this.coordinateColumn].value;
        if (!fullCoordinates) {
        }
        if (fullCoordinates.some((x) => x === undefined)) return;

        /*
          Item store the coordinates as a list of 8 values being four pairs of [Lng, Lat],
          one for each corner of the isMultiBandImage-sensing image.

          [0,1]     [2,3]
            A-------B
            |       |
            |       |
            D-------C
          [6,7]     [4,5]
        */
        const coordinates = [
          [fullCoordinates[1], fullCoordinates[0]], // Corner A as [Lat, Lng]
          [fullCoordinates[5], fullCoordinates[4]], // Corner C as [Lat, Lng]
        ] as LatLngBoundsLiteral;

        const color = this.tileColor(item, i);
        const info = new TileInfo(coordinates, color);
        return { item, imageUrl, info } as Area;
      });

      return areas;
    },
    shouldTilesRender(): boolean {
      if (!this.areas.length) {
        return false;
      }
      return this.areas[0].info.shouldTile(
        this.renderer,
        this.map.getPixelExtent(),
        this.tileAreaThreshold
      );
    },
    // callback when zooming on map
    onZoom() {
      const shouldBeTiles = this.shouldTilesRender();
      const wasPoints = shouldBeTiles && !this.previousStateTiled;
      const wasTiled = !shouldBeTiles && this.previousStateTiled;
      this.previousStateTiled = shouldBeTiles;
      // check if map should be rendering clustered tiles
      if (wasPoints) {
        this.currentState = this.tileState;
        this.updateMapState();
        return;
      }
      if (wasTiled) {
        this.currentState = this.isClustering
          ? this.clusterState
          : this.pointState;
        this.updateMapState();
        return;
      }
    },
    // called after state changes and map needs to update
    updateMapState() {
      //this.overlay.removeQuad(this.quadLayerId);
      this.renderer.clearListeners();
      this.currentState.init();
      this.renderer.setDrawList([
        this.currentState.layerId(),
        this.selectionToolId,
      ]);
      this.renderer.addListener(
        EVENT_TYPES.MOUSE_CLICK,
        this.currentState.onClick
      );
      this.renderer.addListener(
        EVENT_TYPES.MOUSE_HOVER,
        this.currentState.onHover
      );
    },

    onEsc() {
      if (this.isSelectionMode) {
        this.toggleSelectionTool();
      }
    },

    createHighlight(value: {
      minX: number;
      maxX: number;
      minY: number;
      maxY: number;
    }) {
      if (this.highlights && this.highlights.length > 0) {
        const isExistingHighlight = this.highlights.reduce(
          (hasHighlight, highlight) => {
            return (
              hasHighlight ||
              (highlight.value &&
                highlight.value.minX === value.minX &&
                highlight.value.maxX === value.maxX &&
                highlight.value.minY === value.minY &&
                highlight.value.maxY === value.maxY)
            );
          },
          false
        );
        // dont push existing highlight
        if (isExistingHighlight) {
          return;
        }
      }

      // TODO: support filtering multiple vars?
      const fieldSpec = this.fieldSpecs[0];
      let key = "";
      if (!!fieldSpec) {
        key =
          fieldSpec.type === SINGLE_FIELD
            ? fieldSpec.field
            : this.fieldHash(fieldSpec);
      } else if (!!this.summaries[0].key) {
        key = this.summaries[0].key;
      } else {
        console.error("Error createHighlight no available key");
        return;
      }
      if (this.enableSelectionToolEvent) {
        this.$emit("selection-tool-event", {
          context: this.instanceName,
          dataset: this.dataset,
          key: key,
          value: value,
        });
        return;
      }
      updateHighlight(this.$router, {
        context: this.instanceName,
        dataset: this.dataset,
        key: key,
        value: value,
      });
    },

    lngValue(fieldSpec: GeoField, row: TableRow): number {
      if (fieldSpec.type === SINGLE_FIELD) {
        return row[fieldSpec.field].Elements[0].Float;
      }
      return row[fieldSpec.lngField].value;
    },

    latValue(fieldSpec: GeoField, row: TableRow): number {
      if (fieldSpec.type === SINGLE_FIELD) {
        return row[fieldSpec.field].Elements[1].Float;
      }
      return row[fieldSpec.latField].value;
    },

    fieldHash(fieldSpec: GeoField): string {
      if (fieldSpec.type === SINGLE_FIELD) {
        return fieldSpec.field;
      }
      return fieldSpec.lngField + "_" + fieldSpec.latField;
    },

    showImageDrilldown(imageUrl: string, item: TableRow) {
      this.imageUrl = imageUrl ?? null;
      this.item = item ?? null;
      this.isImageDrilldown = true;
    },

    hideImageDrilldown() {
      this.isImageDrilldown = false;
    },

    tileColor(item: any, idx: number) {
      let color = this.isExclude ? "#000000" : "#255DCC"; // Default
      if (this.rowSelectionMap.has(item.d3mIndex)) {
        return "#ff0067";
      }
      if (item.isExcluded) {
        return "#999999";
      }
      if (this.isColoringByConfidence) {
        if (
          this.confidenceAccessFunc(item, idx, this.dataItems.length) ===
          undefined
        ) {
          return undefined;
        }
        return this.colorScale(
          this.confidenceAccessFunc(item, idx, this.dataItems.length)
        );
      }
      if (item[this.targetField] && item[this.predictedField]) {
        color =
          item[this.targetField].value === item[this.predictedField].value
            ? "#03c003" // Correct: green.
            : "#be0000"; // Incorrect: red.
      }

      return color;
    },
    onNewData() {
      if (!this.overlay.getQuad(this.currentState.layerId())) {
        return;
      }
      updateVertexPrimitiveColor(
        this.overlay.getQuad(this.tileState.layerId()),
        this.dataItems,
        this.tileColor.bind(this),
        this.areas.length,
        this.baselineMap
      );
      updateVertexPrimitiveColor(
        this.overlay.getQuad(this.pointState.layerId()),
        this.dataItems,
        this.tileColor.bind(this),
        this.areas.length,
        this.baselineMap
      );
      // must happen to refresh webgl
      this.overlay.refresh(); // clips the geometry
      this.renderer.refreshBuffers(); // rebuilds webgl buffers
      this.renderer.draw(); // draw the newly rebuilt buffers
      // don't show exit button
      this.showExit = false;
    },
  },
});
</script>

<style>
.geo-plot-container,
.geo-plot {
  position: relative;
  z-index: 0;
  width: 100%;
<<<<<<< HEAD
  height: 98%;
=======
  max-height: 100%;
>>>>>>> b2051b45
  bottom: 0;
  max-height: 98%;
}

.geo-plot-container .selection-toggle {
  position: absolute;
  z-index: 999;
  top: 80px;
  left: 10px;
  width: 34px;
  height: 34px;
  background-color: #fff;
  border: 2px solid rgba(0, 0, 0, 0.2);
  background-clip: padding-box;
  text-align: center;
  border-radius: 4px;
}

.cluster-toggle {
  position: absolute;
  z-index: 999;
  top: 40px;
  left: 10px;
  width: 34px;
  height: 34px;
  background-color: #fff;
  border: 2px solid rgba(0, 0, 0, 0.2);
  background-clip: padding-box;
  text-align: center;
  border-radius: 4px;
}
.map-toggle {
  position: absolute;
  z-index: 999;
  top: 120px;
  left: 10px;
  width: 34px;
  height: 34px;
  background-color: #fff;
  border: 2px solid rgba(0, 0, 0, 0.2);
  background-clip: padding-box;
  text-align: center;
  border-radius: 4px;
}
.confidence-toggle {
  position: absolute;
  z-index: 999;
  top: 160px;
  left: 10px;
  width: 34px;
  height: 34px;
  background-color: #fff;
  border: 2px solid rgba(0, 0, 0, 0.2);
  background-clip: padding-box;
  text-align: center;
  border-radius: 4px;
}
.cluster-icon {
  width: 30px;
  height: 30px;
  display: flex;
  justify-content: center;
  align-items: center;
  cursor: pointer;
}
.confidence-icon {
  width: 30px;
  height: 30px;
  display: flex;
  justify-content: center;
  align-items: center;
  cursor: pointer;
  font-weight: bolder;
  font-size: xx-large;
}
.toggled-confidence-icon {
  width: 30px;
  height: 30px;
  display: flex;
  justify-content: center;
  align-items: center;
  cursor: pointer;
  font-weight: bolder;
  font-size: xx-large;
  background-size: 100%;
  background-clip: text;
  -webkit-background-clip: text;
  -moz-background-clip: text;
  background-image: linear-gradient(0deg, #f3ec78, #af4261);
  -webkit-text-fill-color: transparent;
  -moz-text-fill-color: transparent;
}
.confidence-toggle.active:hover::after {
  content: "----Less Confidence";
  position: absolute;
  white-space: nowrap;
  left: 30px;
  top: 15px; /*works out to 4 pixels from bottom (this is based off the font size)*/
  display: inline;
  position: absolute;
}
.confidence-toggle.active:hover::before {
  content: "----More Confidence";
  white-space: nowrap;
  left: 30px;
  top: -7px; /*works out to 4 pixels from top (this is based off the font size)*/
  display: inline;
  position: absolute;
}
.toggle:hover {
  background-color: #f4f4f4;
}

.toggle.active {
  color: #26b8d1;
}

.geo-plot-container .selection-toggle-control {
  text-decoration: none;
  color: black;
  cursor: pointer;
}

.geo-plot-container .selection-toggle-control:hover {
  text-decoration: none;
  color: black;
}

.geo-plot-container .selection-toggle.active {
  position: absolute;
}

.geo-plot-container .selection-toggle.active .selection-toggle-control {
  color: #26b8d1;
}

.geo-plot-container.selection-mode .geo-plot {
  cursor: crosshair;
}

path.selected {
  stroke-width: 2;
  fill-opacity: 0.4;
}

.geo-plot .markerPoint:hover {
  filter: brightness(1.2);
}

.geo-plot .markerPoint.selected {
  filter: hue-rotate(150deg);
}

.leaflet-tooltip {
  white-space: nowrap;
  overflow: hidden;
  text-overflow: ellipsis;
  max-width: 300px !important;
}

.geo-close-button {
  position: absolute;
  width: 24px;
  height: 24px;
  text-align: center;
  line-height: 24px;

  left: 8px;
  top: -24px;
  border: 1px solid #ccc;
  border-radius: 4px;
  background-color: #fff;
  color: #000;
  cursor: pointer;
}

.geo-close-button:hover {
  background-color: #f4f4f4;
}
.geo-toast {
  position: absolute;
  top: 0px;
  right: 0px;
}
.image-label {
  position: absolute;
  top: 0px;
  z-index: 1;
}
.selection-exit {
  position: absolute;
}
</style><|MERGE_RESOLUTION|>--- conflicted
+++ resolved
@@ -1361,11 +1361,7 @@
   position: relative;
   z-index: 0;
   width: 100%;
-<<<<<<< HEAD
   height: 98%;
-=======
-  max-height: 100%;
->>>>>>> b2051b45
   bottom: 0;
   max-height: 98%;
 }
