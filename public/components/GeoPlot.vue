<template>
  <div
    class="geo-plot-container"
    :class="{ 'selection-mode': isSelectionMode }"
  >
    <div
      class="geo-plot"
      :id="mapID"
      @mousedown="onMouseDown"
      @mouseup="onMouseUp"
      @mousemove="onMouseMove"
      @keydown.esc="onEsc"
    ></div>

    <image-drilldown
      v-if="isRemoteSensing"
      @hide="hideImageDrilldown"
      :imageUrl="imageUrl"
      :visible="isImageDrilldown"
    ></image-drilldown>

    <div
      class="selection-toggle"
      :class="{ active: isSelectionMode }"
      @click="isSelectionMode = !isSelectionMode"
    >
      <a
        class="selection-toggle-control"
        title="Select area"
        aria-label="Select area"
      >
        <icon-base width="100%" height="100%"> <icon-crop-free /> </icon-base>
      </a>
    </div>
  </div>
</template>

<script lang="ts">
import _ from "lodash";
import $ from "jquery";
import leaflet, { MarkerOptions } from "leaflet";
import Vue from "vue";
import IconBase from "./icons/IconBase";
import IconCropFree from "./icons/IconCropFree";
import ImageDrilldown from "./ImageDrilldown.vue";
import { getters as appGetters } from "../store/app/module";
import { SatelliteBand } from "../store/app/index";
import { getters as datasetGetters } from "../store/dataset/module";
import { getters as requestGetters } from "../store/requests/module";
import { getters as routeGetters } from "../store/route/module";
import { Dictionary } from "../util/dict";
import {
  TableColumn,
  TableRow,
  D3M_INDEX_FIELD,
  Highlight,
  RowSelection,
  GeoCoordinateGrouping
} from "../store/dataset/index";
import { updateHighlight, clearHighlight } from "../util/highlights";
import {
  addRowSelection,
  removeRowSelection,
  isRowSelected
} from "../util/row";
import {
  LATITUDE_TYPE,
  LONGITUDE_TYPE,
  REAL_VECTOR_TYPE,
  GEOCOORDINATE_TYPE
} from "../util/types";

import "leaflet/dist/leaflet.css";
import "leaflet/dist/images/marker-icon.png";
import "leaflet/dist/images/marker-icon-2x.png";
import "leaflet/dist/images/marker-shadow.png";

const SINGLE_FIELD = 1;
const SPLIT_FIELD = 2;
const CLOSE_BUTTON_CLASS = "geo-close-button";
const CLOSE_ICON_CLASS = "fa-times";

interface GeoField {
  type: number;
  latField?: string;
  lngField?: string;
  field?: string;
}

interface LatLng {
  lat: number;
  lng: number;
  row?: TableRow;
}

interface PointGroup {
  field: GeoField;
  points: LatLng[];
}

type TileLayer = import("leaflet").TileLayer;
type LatLngBoundsLiteral = import("leaflet").LatLngBoundsLiteral;

interface Area {
  coordinates: LatLngBoundsLiteral;
  imageUrl: string;
  correctPrediction: boolean;
}

export default Vue.extend({
  name: "geo-plot",

  components: {
    IconBase,
    IconCropFree,
    ImageDrilldown
  },

  props: {
    instanceName: String as () => string,
    dataItems: Array as () => any[],
    dataFields: Object as () => Dictionary<TableColumn>
  },

  data() {
    return {
      map: null,
      markers: null,
      closeButton: null,
      startingLatLng: null,
      currentRect: null,
      selectedRect: null,
      isSelectionMode: false,
      isImageDrilldown: false,
      imageUrl: null
    };
  },

  computed: {
    dataset(): string {
      return routeGetters.getRouteDataset(this.$store);
    },

    target(): string {
      return routeGetters.getRouteTargetVariable(this.$store);
    },

    getTopVariables(): string[] {
      const variables = datasetGetters
        .getVariables(this.$store)
        .filter(v => v.datasetName === this.dataset);
      return variables
        .map(variable => ({
          variable: variable.colName,
          order: _.isNumber(variable.ranking)
            ? variable.ranking
            : variable.importance
        }))
        .sort((a, b) => b.order - a.order)
        .map(r => r.variable);
    },

    mapID(): string {
      return `map-${this.instanceName}`;
    },

    fieldSpecs(): GeoField[] {
      const variables = datasetGetters.getVariables(this.$store);

      const matches = variables.filter(v => {
        return (
          (v.grouping && v.grouping.type === GEOCOORDINATE_TYPE) ||
          v.colType === LONGITUDE_TYPE ||
          v.colType === LATITUDE_TYPE ||
          v.colType === REAL_VECTOR_TYPE
        );
      });

      let lng = null;
      let lat = null;
      const fields = [];

      matches.forEach(match => {
        if (match.grouping && match.grouping.type === GEOCOORDINATE_TYPE) {
          const grouping = match.grouping as GeoCoordinateGrouping;
          lng = grouping.xCol;
          lat = grouping.yCol;
        } else if (match.colType === REAL_VECTOR_TYPE) {
          fields.push({
            type: SINGLE_FIELD,
            field: match.colName
          });
        } else {
          if (match.colType === LONGITUDE_TYPE) {
            lng = match.colName;
          }
          if (match.colType === LATITUDE_TYPE) {
            lat = match.colName;
          }
        }

        // TODO: currently we pair any two random lat / lngs, we should
        // eventually use the groupings functionality to let the user
        // group the two vars into a single point field.
        if (lng && lat) {
          fields.push({
            type: SPLIT_FIELD,
            lngField: lng,
            latField: lat
          });
          lng = null;
          lat = null;
        }
      });

      return fields;
    },

    pointGroups(): PointGroup[] {
      const groups = [];

      if (!this.dataItems) {
        return groups;
      }

      this.fieldSpecs.forEach(fieldSpec => {
        const group = {
          field: fieldSpec,
          points: []
        };

        group.points = this.dataItems
          .map(item => {
            const lat = this.latValue(fieldSpec, item);
            const lng = this.lngValue(fieldSpec, item);

            if (lat !== undefined && lng !== undefined) {
              return {
                lng: lng,
                lat: lat,
                row: item
              };
            }

            return null;
          })
          .filter(point => !!point);

        groups.push(group);
      });

      return groups;
    },

    predictedField(): string {
      const predictions = requestGetters.getActivePredictions(this.$store);
      if (predictions) {
        return predictions.predictedKey;
      }

      const solution = requestGetters.getActiveSolution(this.$store);
      return solution ? `${solution.predictedKey}` : "";
    },

    targetField(): string {
      return routeGetters.getRouteTargetVariable(this.$store);
    },

    /**
     * Data with multiple geocordinates to be displayed as an area on the map.
     */
    areas(): Area[] {
      if (!this.dataItems) {
        return [];
      }

      return this.dataItems.map(item => {
        const imageUrl = item.group_id.value;
        const fullCoordinates = item.coordinates.value.Elements;
        /*
          Item store the coordinates as a list of 8 values being four pairs of [Lng, Lat],
          one for each corner of the remote-sensing image.

          [0,1]     [2,3]
            A-------B
            |       |
            |       |
            D-------C
          [6,7]     [4,5]
        */
        const coordinates = [
          [fullCoordinates[1].Float, fullCoordinates[0].Float], // Corner A as [Lat, Lng]
          [fullCoordinates[5].Float, fullCoordinates[4].Float] // Corner C as [Lat, Lng]
        ] as LatLngBoundsLiteral;

        const correctPrediction = this.correctPrediction(item);

        return { imageUrl, coordinates, correctPrediction } as Area;
      });
    },

    highlight(): Highlight {
      return routeGetters.getDecodedHighlight(this.$store);
    },

    mapCenter(): number[] {
      return routeGetters.getGeoCenter(this.$store);
    },

    mapZoom(): number {
      return routeGetters.getGeoZoom(this.$store);
    },

    rowSelection(): RowSelection {
      return routeGetters.getDecodedRowSelection(this.$store);
    },

    isRemoteSensing(): boolean {
      return routeGetters.isRemoteSensing(this.$store);
    },

    currentSatelliteBand(): SatelliteBand {
      return appGetters.getCurrentSatelliteBand(this.$store);
    },

    /**
     * Base layer for the map.
     * @returns {TileLayer}
     */
    baseLayer(): TileLayer {
      const URL = "http://{s}.basemaps.cartocdn.com/light_all/{z}/{x}/{y}.png";
      return leaflet.tileLayer(URL);
    }
  },

  methods: {
    clearSelectionRect() {
      if (this.selectedRect) {
        this.selectedRect.remove();
        this.selectedRect = null;
      }
      if (this.currentRect) {
        this.currentRect.remove();
        this.currentRect = null;
      }
      if (this.closeButton) {
        this.closeButton.remove();
        this.closeButton = null;
      }
    },

    onMouseDown(event: MouseEvent) {
      const mapEventTarget = event.target as HTMLElement;

      // check if mapEventTarget is the close button or icon
      if (
        mapEventTarget.classList.contains(CLOSE_BUTTON_CLASS) ||
        mapEventTarget.classList.contains(CLOSE_ICON_CLASS)
      ) {
        this.clearSelection();
        this.selectedRect.remove();
        this.selectedRect = null;
        this.closeButton.remove();
        this.closeButton = null;
        return;
      }

      if (this.isSelectionMode) {
        this.clearSelectionRect();

        const offset = $(this.map.getContainer()).offset();
        this.startingLatLng = this.map.containerPointToLatLng({
          x: event.pageX - offset.left,
          y: event.pageY - offset.top
        });

        const bounds = [this.startingLatLng, this.startingLatLng];
        this.currentRect = leaflet.rectangle(bounds, {
          color: "#00c6e1",
          weight: 1,
          bubblingMouseEvents: false
        });
        this.currentRect.on("click", e => {
          this.setSelection(e.target);
        });
        this.currentRect.addTo(this.map);

        // enable drawing mode
        // this.map.off('click', this.clearSelection);
        this.map.dragging.disable();
      }
    },

    onMouseUp(event: MouseEvent) {
      if (this.currentRect) {
        this.setSelection(this.currentRect);
        this.currentRect = null;

        // disable drawing mode
        this.map.dragging.enable();
        // this.map.on('click', this.clearSelection);
      }
    },

    onMouseMove(event: MouseEvent) {
      if (this.currentRect) {
        const offset = $(this.map.getContainer()).offset();
        const latLng = this.map.containerPointToLatLng({
          x: event.pageX - offset.left,
          y: event.pageY - offset.top
        });
        const bounds = [this.startingLatLng, latLng];
        this.currentRect.setBounds(bounds);
      }
    },

    onEsc() {
      if (this.currentRect) {
        this.clearSelectionRect();
        // disable drawing mode
        this.map.dragging.enable();
      }
    },

    setSelection(rect) {
      this.clearSelection();

      this.selectedRect = rect;
      const $selected = $(this.selectedRect._path);
      $selected.addClass("selected");

      const ne = rect.getBounds().getNorthEast();
      const sw = rect.getBounds().getSouthWest();
      const icon = leaflet.divIcon({
        className: CLOSE_BUTTON_CLASS,
        iconSize: null,
        html: `<i class="fa ${CLOSE_ICON_CLASS}"></i>`
      });
      this.closeButton = leaflet.marker([ne.lat, ne.lng], {
        icon: icon
      });
      this.closeButton.addTo(this.map);
      this.createHighlight({
        minX: sw.lng,
        maxX: ne.lng,
        minY: sw.lat,
        maxY: ne.lat
      });
    },

    clearSelection() {
      if (this.selectedRect) {
        $(this.selectedRect._path).removeClass("selected");
        clearHighlight(this.$router);
      }
      if (this.closeButton) {
        this.closeButton.remove();
      }
    },

    createHighlight(value: {
      minX: number;
      maxX: number;
      minY: number;
      maxY: number;
    }) {
      if (
        this.highlight &&
        this.highlight.value.minX === value.minX &&
        this.highlight.value.maxX === value.maxX &&
        this.highlight.value.minY === value.minY &&
        this.highlight.value.maxY === value.maxY
      ) {
        // dont push existing highlight
        return;
      }

      // TODO: support filtering multiple vars?
      const fieldSpec = this.fieldSpecs[0];
      const key =
        fieldSpec.type === SINGLE_FIELD
          ? fieldSpec.field
          : this.fieldHash(fieldSpec);

      updateHighlight(this.$router, {
        context: this.instanceName,
        dataset: this.dataset,
        key: key,
        value: value
      });
    },

    drawHighlight() {
      if (
        this.highlight &&
        this.highlight.value.minX !== undefined &&
        this.highlight.value.maxX !== undefined &&
        this.highlight.value.minY !== undefined &&
        this.highlight.value.maxY !== undefined
      ) {
        const rect = leaflet.rectangle(
          [
            [this.highlight.value.minY, this.highlight.value.minX],
            [this.highlight.value.maxY, this.highlight.value.maxX]
          ],
          {
            color: "#00c6e1",
            weight: 1,
            bubblingMouseEvents: false
          }
        );
        rect.on("click", e => {
          this.setSelection(e.target);
        });
        rect.addTo(this.map);

        this.setSelection(rect);
      }
    },

    drawFilters() {
      // TODO: impl this
    },

    lngValue(fieldSpec: GeoField, row: TableRow): number {
      if (fieldSpec.type === SINGLE_FIELD) {
        return row[fieldSpec.field].Elements[0].Float;
      }
      return row[fieldSpec.lngField].value;
    },

    latValue(fieldSpec: GeoField, row: TableRow): number {
      if (fieldSpec.type === SINGLE_FIELD) {
        return row[fieldSpec.field].Elements[1].Float;
      }
      return row[fieldSpec.latField].value;
    },

    fieldHash(fieldSpec: GeoField): string {
      if (fieldSpec.type === SINGLE_FIELD) {
        return fieldSpec.field;
      }
      return fieldSpec.lngField + ":" + fieldSpec.latField;
    },

    clear() {
      if (this.selectedRect) {
        this.selectedRect.remove();
        this.selectedRect = null;
      }

      if (this.currentRect) {
        this.currentRect.remove();
        this.currentRect = null;
      }

      if (this.closeButton) {
        this.closeButton.remove();
        this.closeButton = null;
      }

      _.forIn(this.markers, markerLayer => {
        markerLayer.removeFrom(this.map);
      });

      this.markers = {};
      this.startingLatLng = null;
    },

    toggleSelection(event) {
      const marker = event.target;
      const row = marker.options.row;
      if (!isRowSelected(this.rowSelection, row[D3M_INDEX_FIELD])) {
        addRowSelection(
          this.$router,
          this.instanceName,
          this.rowSelection,
          row[D3M_INDEX_FIELD]
        );
      } else {
        removeRowSelection(
          this.$router,
          this.instanceName,
          this.rowSelection,
          row[D3M_INDEX_FIELD]
        );
      }
    },

    updateMarkerSelection(markers) {
      markers.forEach(marker => {
        const row = marker.options.row;
        const markerElem = marker.getElement();
        const isSelected = isRowSelected(
          this.rowSelection,
          row[D3M_INDEX_FIELD]
        );
        markerElem.classList.toggle("selected", isSelected);
      });
    },

    showImageDrilldown(imageUrl: String) {
      this.imageUrl = imageUrl;
      this.isImageDrilldown = true;
    },
    hideImageDrilldown() {
      this.isImageDrilldown = false;
    },

    correctPrediction(item: any) {
      return item[this.targetField].value === item[this.predictedField].value;
    },

    /**
     * Create a Leaflet map, if it doesn't exist already, with basic defaults.
     */
    createMap() {
      if (this.map) {
        return;
      }

      // NOTE: this component re-mounts on any change, so do everything in here
      this.map = leaflet.map(this.mapID, {
        center: [30, 0],
        zoom: 2
      });

      if (this.mapZoom) {
        this.map.setZoom(this.mapZoom, { animate: true });
      }

      if (this.mapCenter) {
        this.map.panTo(
          {
            lat: this.mapCenter[1],
            lng: this.mapCenter[0]
          },
          { animate: true }
        );
      }

      this.baseLayer.addTo(this.map);

      // this.map.on('click', this.clearSelection);
    },

    /**
     * Add areas has rectangle layers on the map.
     */
    addAreas() {
<<<<<<< HEAD
=======
      const displayOptions = {
        color: "rgb(42, 198, 223)"
      };

>>>>>>> e5653ab0
      // Create a layer group to contain all the areas to be displayed.
      const layerGroup = leaflet.layerGroup();

      // Bounds object to know the full extent of all the areas.
      const bounds = leaflet.latLngBounds(null);

      // Add each area to the layer group.
      this.areas.forEach(area => {
        const { coordinates, imageUrl, correctPrediction } = area;

        const displayOptions = {
          color: correctPrediction ? "#03c003" : "#be0000" // Correct: green, Incorrect: red.
        };

        // Make sure the new area fit on the map.
        coordinates.forEach(coordinate => bounds.extend(coordinate));

        // Create a rectangle to display the area on the map.
        const rectangle = leaflet
          .rectangle(coordinates, displayOptions)
          .on("click", () => this.showImageDrilldown(imageUrl))
          .bindTooltip(`Satellite Image ${imageUrl}`);

        // Add the rectangle to the layer group.
        layerGroup.addLayer(rectangle);
      });

      layerGroup.addTo(this.map);

      if (bounds.isValid()) {
        this.map.fitBounds(bounds);
      }
    },

    paint() {
      this.createMap();
      this.clear();

      if (this.isRemoteSensing) {
        // -- Display areas
        this.addAreas();
      } else {
        const bounds = leaflet.latLngBounds(null);

        this.pointGroups.forEach(group => {
          const hash = this.fieldHash(group.field);
          const layer = leaflet.layerGroup([]);

          group.points.forEach(point => {
            const marker = leaflet.marker(point, {
              row: (<any>point).row
            } as MarkerOptions);

            bounds.extend([point.lat, point.lng]);

            marker.bindTooltip(() => {
              const target = point.row[this.target].value;
              const values = [];
              const MAX_VALUES = 5;

              this.getTopVariables.forEach(v => {
                if (point.row[v] && values.length <= MAX_VALUES) {
                  values.push(
                    `<b>${_.capitalize(v)}:</b> ${point.row[v].value}`
                  );
                }
              });

              return [`<b>${_.capitalize(target)}</b>`]
                .concat(values)
                .join("<br>");
            });

            marker.on("click", this.toggleSelection);

            layer.addLayer(marker);
          });

          this.markers[hash] = layer;

          layer.on("add", () => this.updateMarkerSelection(layer.getLayers()));
          layer.addTo(this.map);
        });

        if (bounds.isValid()) {
          this.map.fitBounds(bounds);
        }
      }

      this.drawHighlight();
      this.drawFilters();
    }
  },

  watch: {
    dataItems() {
      this.paint();
    },

    rowSelection() {
      const markers = _.map(this.markers, markerLayer =>
        markerLayer.getLayers()
      ).reduce((prev, cur) => [...prev, ...cur], []);
      this.updateMarkerSelection(markers);
    }
  },

  mounted() {
    this.paint();
  }
});
</script>

<style>
.geo-plot-container,
.geo-plot {
  position: relative;
  z-index: 0;
  width: 100%;
  height: 100%;
  bottom: 0;
}
.geo-plot-container .selection-toggle {
  position: absolute;
  z-index: 999;
  top: 80px;
  left: 10px;
  width: 34px;
  height: 34px;
  background-color: #fff;
  border: 2px solid rgba(0, 0, 0, 0.2);
  background-clip: padding-box;
  text-align: center;
  border-radius: 4px;
}
.geo-plot-container .selection-toggle:hover {
  background-color: #f4f4f4;
}
.geo-plot-container .selection-toggle-control {
  text-decoration: none;
  color: black;
  cursor: pointer;
}
.geo-plot-container .selection-toggle-control:hover {
  text-decoration: none;
  color: black;
}

.geo-plot-container .selection-toggle.active {
  position: absolute;
}

.geo-plot-container .selection-toggle.active .selection-toggle-control {
  color: #26b8d1;
}

.geo-plot-container.selection-mode .geo-plot {
  cursor: crosshair;
}

path.selected {
  stroke-width: 2;
  fill-opacity: 0.4;
}

.geo-plot .leaflet-marker-icon:hover {
  filter: brightness(1.2);
}

.geo-plot .leaflet-marker-icon.selected {
  filter: hue-rotate(150deg);
}

.leaflet-tooltip {
  white-space: nowrap;
  overflow: hidden;
  text-overflow: ellipsis;
  max-width: 300px !important;
}

.geo-close-button {
  position: absolute;
  width: 24px;
  height: 24px;
  text-align: center;
  line-height: 24px;

  left: 8px;
  top: -24px;
  border: 1px solid #ccc;
  border-radius: 4px;
  background-color: #fff;
  color: #000;
  cursor: pointer;
}

.geo-close-button:hover {
  background-color: #f4f4f4;
}
</style><|MERGE_RESOLUTION|>--- conflicted
+++ resolved
@@ -648,13 +648,6 @@
      * Add areas has rectangle layers on the map.
      */
     addAreas() {
-<<<<<<< HEAD
-=======
-      const displayOptions = {
-        color: "rgb(42, 198, 223)"
-      };
-
->>>>>>> e5653ab0
       // Create a layer group to contain all the areas to be displayed.
       const layerGroup = leaflet.layerGroup();
 
