<template>
  <b-modal
    size="lg"
    hide-footer
    :title="visibleTitle"
    :visible="visible"
    @hide="hide"
  >
<<<<<<< HEAD
    <div class="drill-down">
      <b-button
        v-if="isCarousel"
        class="position-absolute left"
        @click="rotateSelection(-1)"
        :disabled="carouselPosition === 0"
        ><b>&lt</b></b-button
      >
      <b-button
        v-if="isCarousel"
        class="position-absolute right"
        @click="rotateSelection(1)"
        :disabled="carouselPosition === imageUrls.length - 1"
        ><b>&gt</b></b-button
      >
      <image-label
        v-if="item && dataFields"
        class="image-label"
        :dataFields="dataFields"
        includedActive
        :item="item"
      />
      <div
        class="image-container"
=======
    <main class="drill-down">
      <section
>>>>>>> c3c7c4b9
        ref="imageContainer"
        class="image-container"
        :style="{ '--IMAGE_MAX_SIZE': IMAGE_MAX_SIZE + 'px' }"
      >
        <image-label
          v-if="item"
          :item="item"
          class="image-label"
          included-active
        />
      </section>

      <ul class="information">
        <li v-if="bandName"><label>Band:</label> {{ bandName }}</li>
        <li v-if="latLongValue"><label>Lat/Long:</label> {{ latLongValue }}</li>
        <li v-if="isMultiBandImageType" class="information-brightness">
          <b-input-group prepend="0" append="1.0" class="mt-3 mb-1" size="sm">
            <b-form-input
              type="range"
              name="brightness"
              :min="brightnessMin"
              :max="brightnessMax"
              step="1"
              class="brightness-slider"
              @change="onBrightnessChanged"
            />
          </b-input-group>
          <label class="brightness-label">
            <i class="fa fa-adjust fa-rotate-180" aria-hidden="true" />
            {{ brightnessValue }}
          </label>
        </li>
      </ul>
    </main>
  </b-modal>
</template>

<script lang="ts">
import Vue from "vue";
import ImageLabel from "./ImageLabel.vue";
import { TableRow } from "../store/dataset/index";
import {
  getters as datasetGetters,
  actions as datasetActions,
  mutations as datasetMutations,
} from "../store/dataset/module";
import { getters as routeGetters } from "../store/route/module";
import { Dictionary } from "../util/dict";
import { MULTIBAND_IMAGE_TYPE, IMAGE_TYPE } from "../util/types";

const IMAGE_MAX_SIZE = 750; // Maximum size of an image in the drill-down in pixels.
const IMAGE_MAX_ZOOM = 2.5; // We don't want an image to be too magnified to avoid blurriness.

const imageId = (imageUrl) => imageUrl?.split(/_B[0-9][0-9a-zA-Z][.]/)[0];

export interface DrillDownInfo {
  band?: string;
  title?: string;
  confidence?: string;
}

/**
 * Display a modal with drill-downed information about an image.
 *
 * @param info {DrillDownInfo} List of information to be displayed.
 * @param url {String} URL of the image to be drill-down.
 * @param type {ImageType=} Type of the image, default to IMAGE_TYPE.
 * @param item {TableRow=} item being drill-down.
 * @param visible {Boolean} Display or hide the modal.
 */
export default Vue.extend({
  name: "ImageDrilldown",

  components: {
    ImageLabel,
  },

  props: {
    info: Object as () => DrillDownInfo,
    item: Object as () => TableRow,
    type: { type: String, default: IMAGE_TYPE },
    url: String,
    visible: Boolean,
    imageUrls: { type: Array as () => string[], default: () => [] as string[] },
    items: { type: Array as () => TableRow[], default: () => [] as TableRow[] },
    initialPosition: { type: Number as () => number, default: 0 },
  },

  data() {
    return {
      IMAGE_MAX_SIZE: IMAGE_MAX_SIZE,
<<<<<<< HEAD
      currentVal: 0.5,
      carouselPosition: this.initialPosition,
=======
      currentBrightness: 0.5,
      brightnessMin: 0,
      brightnessMax: 100,
>>>>>>> c3c7c4b9
    };
  },

  computed: {
    bandName(): string {
      return datasetGetters
        .getMultiBandCombinations(this.$store)
        .find((band) => band.id === this.info.band)?.displayName;
    },

    brightnessValue(): string {
      return this.currentBrightness.toFixed(2);
    },

    dataset(): string {
      return routeGetters.getRouteDataset(this.$store);
    },

    files(): Dictionary<any> {
      return datasetGetters.getFiles(this.$store);
    },
    isCarousel(): boolean {
      return this.imageUrls.length > 0;
    },
    selectedImageUrl(): string {
      return this.imageUrls.length
        ? this.imageUrls[this.carouselPosition]
        : this.imageUrl;
    },
    image(): HTMLImageElement {
<<<<<<< HEAD
      return (
        this.files[this.selectedImageUrl] ??
        this.files[imageId(this.selectedImageUrl)] ??
        null
      );
    },
    isMultiBandImage(): boolean {
      return routeGetters.isMultiBandImage(this.$store);
    },

    visibleTitle(): string {
      return this.title ?? this.selectedImageUrl ?? "Image Drilldown";
    },
    sliderVal(): string {
      return this.currentVal.toFixed(2);
=======
      return this.files[this.url] ?? this.files[imageId(this.url)] ?? null;
    },

    isMultiBandImageType(): boolean {
      return this.type === MULTIBAND_IMAGE_TYPE;
    },

    latLongValue(): string {
      if (!this.item?.coordinates) return;
      const coordinates = this.item.coordinates.value.Elements;
      if (coordinates.some((x) => x === undefined)) return;

      /*
        Item store the coordinates as a list of 8 values being four pairs of 
        [Long, Lat], one for each corner of the remote-sensing image.

        [0,1]     [2,3]
          A-------B
          |       |
          |       |
          D-------C
        [6,7]     [4,5]
      */

      // Corner A as [Lat, Long]
      const cornerA = `[${coordinates[1].Float}, ${coordinates[0].Float}]`;
      // Corner C as [Lat, Long]
      const cornerC = `[${coordinates[5].Float}, ${coordinates[4].Float}]`;

      return `From ${cornerA} to ${cornerC}`;
>>>>>>> c3c7c4b9
    },

    visibleTitle(): string {
      return this.info.title ?? this.url ?? "Image Drilldown";
    },
  },

  watch: {
    visible() {
      if (this.visible) {
        this.requestImage();
      }
    },
  },

  methods: {
    rotateSelection(direction: number) {
      this.carouselPosition = Math.min(
        Math.max(0, this.carouselPosition + direction),
        this.imageUrls.length - 1
      );
      this.requestImage();
    },
    hide() {
      this.$emit("hide");
    },

    onBrightnessChanged(e) {
      const MAX_GAINL = 2.0;
      const val = Number(e) / this.brightnessMax;
      const gainL = val * MAX_GAINL;
      this.currentBrightness = val;
      this.requestImage({ gainL, gamma: 2.2, gain: 2.5 }); // gamma, gain, are default. They are here if we need to edit them later down the road
    },

    cleanUp() {
<<<<<<< HEAD
      if (this.isMultiBandImage) {
        datasetMutations.removeFile(
          this.$store,
          imageId(this.selectedImageUrl)
        );
        return;
      }
=======
      if (!this.isMultiBandImageType) return;
      datasetMutations.removeFile(this.$store, imageId(this.url));
>>>>>>> c3c7c4b9
    },

    injectImage() {
      const container = this.$refs.imageContainer as any;

      if (!!this.image && container) {
        const image = this.image.cloneNode() as HTMLImageElement;

        // Calculate how much bigger we can make the image to fit in the modal box.
        const ratio = Math.min(
          IMAGE_MAX_SIZE / Math.max(this.image.height, this.image.width),
          IMAGE_MAX_ZOOM
        );

        // Update the image to be bigger, but not bigger than the modal box.
        image.height = this.image.height * ratio;
        image.width = this.image.width * ratio;

        // Remove previously injected image.
        image.id = "injected-image";
        container.querySelector("#" + image.id)?.remove();

        // Add the image to the container.
        container.appendChild(image);
      }
    },

    async requestImage(imageOptions?: {
      gamma: number;
      gain: number;
      gainL: number;
    }) {
      if (this.isMultiBandImageType) {
        await datasetActions.fetchMultiBandImage(this.$store, {
          dataset: this.dataset,
<<<<<<< HEAD
          imageId: imageId(this.selectedImageUrl),
          bandCombination: this.band,
=======
          imageId: imageId(this.url),
          bandCombination: this.info.band,
>>>>>>> c3c7c4b9
          isThumbnail: false,
          options: imageOptions,
        });
      } else {
        await datasetActions.fetchImage(this.$store, {
          dataset: this.dataset,
<<<<<<< HEAD
          url: this.selectedImageUrl,
=======
          url: this.url,
>>>>>>> c3c7c4b9
        });
      }

      this.injectImage();
    },
  },
<<<<<<< HEAD
  watch: {
    visible() {
      if (this.visible) {
        this.carouselPosition = this.initialPosition;
        this.requestImage();
      }
    },
  },
=======
>>>>>>> c3c7c4b9
});
</script>

<style scoped>
.drill-down {
  display: flex;
  flex-direction: column;
  align-items: center;
}

.image-container {
  max-height: 100%;
  max-width: 100%;
  overflow: auto;
  text-align: center;
}

/* Keep the image in its container. */
.image-container /deep/ img {
  max-height: var(--IMAGE_MAX_SIZE);
  max-width: var(--IMAGE_MAX_SIZE);
  position: relative;
}

.information {
  list-style: none;
  margin: 2rem 0 0;
  padding: 0;
}

.information li label {
  font-weight: bold;
}

.information-brightness {
  align-items: center;
  display: flex;
  flex-direction: column;
}

.brightness-label {
  margin-bottom: 0px;
  padding-left: 5px;
  padding-right: 5px;
  display: inline-block;
}

.brightness-slider {
  width: 70%;
}
.left {
  left: 0px;
  top: 50%;
}
.right {
  right: 0px;
  top: 50%;
}
</style><|MERGE_RESOLUTION|>--- conflicted
+++ resolved
@@ -6,8 +6,7 @@
     :visible="visible"
     @hide="hide"
   >
-<<<<<<< HEAD
-    <div class="drill-down">
+    <main class="drill-down">
       <b-button
         v-if="isCarousel"
         class="position-absolute left"
@@ -22,31 +21,19 @@
         :disabled="carouselPosition === imageUrls.length - 1"
         ><b>&gt</b></b-button
       >
-      <image-label
-        v-if="item && dataFields"
-        class="image-label"
-        :dataFields="dataFields"
-        includedActive
-        :item="item"
-      />
-      <div
+      <section
         class="image-container"
-=======
-    <main class="drill-down">
-      <section
->>>>>>> c3c7c4b9
         ref="imageContainer"
-        class="image-container"
         :style="{ '--IMAGE_MAX_SIZE': IMAGE_MAX_SIZE + 'px' }"
       >
         <image-label
-          v-if="item"
+          v-if="item && dataFields"
+          class="image-label"
+          :dataFields="dataFields"
+          includedActive
           :item="item"
-          class="image-label"
-          included-active
         />
       </section>
-
       <ul class="information">
         <li v-if="bandName"><label>Band:</label> {{ bandName }}</li>
         <li v-if="latLongValue"><label>Lat/Long:</label> {{ latLongValue }}</li>
@@ -126,14 +113,11 @@
   data() {
     return {
       IMAGE_MAX_SIZE: IMAGE_MAX_SIZE,
-<<<<<<< HEAD
       currentVal: 0.5,
       carouselPosition: this.initialPosition,
-=======
       currentBrightness: 0.5,
       brightnessMin: 0,
       brightnessMax: 100,
->>>>>>> c3c7c4b9
     };
   },
 
@@ -161,10 +145,9 @@
     selectedImageUrl(): string {
       return this.imageUrls.length
         ? this.imageUrls[this.carouselPosition]
-        : this.imageUrl;
+        : this.url;
     },
     image(): HTMLImageElement {
-<<<<<<< HEAD
       return (
         this.files[this.selectedImageUrl] ??
         this.files[imageId(this.selectedImageUrl)] ??
@@ -176,52 +159,17 @@
     },
 
     visibleTitle(): string {
-      return this.title ?? this.selectedImageUrl ?? "Image Drilldown";
+      return this.info.title ?? this.selectedImageUrl ?? "Image Drilldown";
     },
     sliderVal(): string {
       return this.currentVal.toFixed(2);
-=======
-      return this.files[this.url] ?? this.files[imageId(this.url)] ?? null;
-    },
-
-    isMultiBandImageType(): boolean {
-      return this.type === MULTIBAND_IMAGE_TYPE;
-    },
-
-    latLongValue(): string {
-      if (!this.item?.coordinates) return;
-      const coordinates = this.item.coordinates.value.Elements;
-      if (coordinates.some((x) => x === undefined)) return;
-
-      /*
-        Item store the coordinates as a list of 8 values being four pairs of 
-        [Long, Lat], one for each corner of the remote-sensing image.
-
-        [0,1]     [2,3]
-          A-------B
-          |       |
-          |       |
-          D-------C
-        [6,7]     [4,5]
-      */
-
-      // Corner A as [Lat, Long]
-      const cornerA = `[${coordinates[1].Float}, ${coordinates[0].Float}]`;
-      // Corner C as [Lat, Long]
-      const cornerC = `[${coordinates[5].Float}, ${coordinates[4].Float}]`;
-
-      return `From ${cornerA} to ${cornerC}`;
->>>>>>> c3c7c4b9
-    },
-
-    visibleTitle(): string {
-      return this.info.title ?? this.url ?? "Image Drilldown";
     },
   },
 
   watch: {
     visible() {
       if (this.visible) {
+        this.carouselPosition = this.initialPosition;
         this.requestImage();
       }
     },
@@ -248,18 +196,12 @@
     },
 
     cleanUp() {
-<<<<<<< HEAD
       if (this.isMultiBandImage) {
         datasetMutations.removeFile(
           this.$store,
           imageId(this.selectedImageUrl)
         );
-        return;
       }
-=======
-      if (!this.isMultiBandImageType) return;
-      datasetMutations.removeFile(this.$store, imageId(this.url));
->>>>>>> c3c7c4b9
     },
 
     injectImage() {
@@ -292,44 +234,24 @@
       gain: number;
       gainL: number;
     }) {
-      if (this.isMultiBandImageType) {
+      if (this.isMultiBandImage) {
         await datasetActions.fetchMultiBandImage(this.$store, {
           dataset: this.dataset,
-<<<<<<< HEAD
           imageId: imageId(this.selectedImageUrl),
-          bandCombination: this.band,
-=======
-          imageId: imageId(this.url),
           bandCombination: this.info.band,
->>>>>>> c3c7c4b9
           isThumbnail: false,
           options: imageOptions,
         });
       } else {
         await datasetActions.fetchImage(this.$store, {
           dataset: this.dataset,
-<<<<<<< HEAD
           url: this.selectedImageUrl,
-=======
-          url: this.url,
->>>>>>> c3c7c4b9
         });
       }
 
       this.injectImage();
     },
   },
-<<<<<<< HEAD
-  watch: {
-    visible() {
-      if (this.visible) {
-        this.carouselPosition = this.initialPosition;
-        this.requestImage();
-      }
-    },
-  },
-=======
->>>>>>> c3c7c4b9
 });
 </script>
 
