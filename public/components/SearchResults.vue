<template>
	<div id="search-results">
		<div v-for="dataset in datasets">
			<div v-on:click="setActiveDataset(dataset.name)">
				<h4>{{dataset.name}}</h4>
			</div>
			<div class="description-text">{{dataset.description}}</div>
		</div>
	</div>
</template>

<script>

import _ from 'lodash';

export default {
	name: 'search-results',

	//data change handlers
	computed: {
		datasets() {
			return this.$store.getters.getDatasets();
		}
	},

	methods: {
<<<<<<< HEAD
		setActiveDataset(datasetName) {
			if (datasetName !== this.$store.state.activeDataset) {
				this.$store.commit('setActiveDataset', datasetName);
				const dataset = _.find(this.$store.state.datasets, d => {
					return d.name === datasetName;
				});
				this.$store.dispatch('getVariableSummaries', dataset);
=======
		setActiveDataset(name) {
			if (name !== this.$store.state.activeDataset) {
				this.$store.commit('setActiveDataset', name);
				this.$store.dispatch('getVariableSummaries', name);
				this.$store.dispatch('getFilteredData', name);
>>>>>>> d26fe7b3
			}
		}
	}
};
</script>

<style>
.description-text {
	height: 150px;
	overflow: auto;
}
</style><|MERGE_RESOLUTION|>--- conflicted
+++ resolved
@@ -24,7 +24,6 @@
 	},
 
 	methods: {
-<<<<<<< HEAD
 		setActiveDataset(datasetName) {
 			if (datasetName !== this.$store.state.activeDataset) {
 				this.$store.commit('setActiveDataset', datasetName);
@@ -32,13 +31,7 @@
 					return d.name === datasetName;
 				});
 				this.$store.dispatch('getVariableSummaries', dataset);
-=======
-		setActiveDataset(name) {
-			if (name !== this.$store.state.activeDataset) {
-				this.$store.commit('setActiveDataset', name);
-				this.$store.dispatch('getVariableSummaries', name);
-				this.$store.dispatch('getFilteredData', name);
->>>>>>> d26fe7b3
+				this.$store.dispatch('getFilteredData', datasetName);
 			}
 		}
 	}
