<template>
	<div class="create-solutions-form">

		<b-modal
			v-model="showJoinSuccess"
			modal-class="join-preview-modal"
			@shown="onSuccessModalShwon"
			cancel-disabled
			hide-header
			hide-footer>
			<join-datasets-preview
				:preview-table-data="previewTableData"
				:dataset-a="datasetA"
				:dataset-b="datasetB"
				:joined-column="joinedColumn"
				@success="onJoinCommitSuccess"
				@failure="onJoinCommitFailure"
				@close="showJoinSuccess = !showJoinSuccess;">
			</join-datasets-preview>
		</b-modal>

		<error-modal
			:show="showJoinFailure"
			title="Join Failed"
			@close="showJoinFailure = !showJoinFailure">
		</error-modal>

		<div v-if="columnTypesDoNotMatch" class="row justify-content-center mt-3 mb-3 warning-text">
			<i class="fa fa-exclamation-triangle warning-icon mr-2"></i>
			<span v-html="joinWarning"></span>
		</div>

		<div class="row justify-content-center">
			<b-button class="join-button" :variant="joinVariant" @click="previewJoin" :disabled="disableJoin">
				<div class="row justify-content-center">
					<i class="fa fa-check-circle fa-2x mr-2"></i>
					<b>Join Datasets</b>
				</div>
			</b-button>
		</div>

		<div class="join-progress">
			<b-progress v-if="isPending"
				:value="percentComplete"
				variant="outline-secondary"
				striped
				:animated="true"></b-progress>
		</div>
	</div>
</template>

<script lang="ts">

import _ from 'lodash';
import Vue from 'vue';
import localStorage from 'store';
import JoinDatasetsPreview from '../components/JoinDatasetsPreview';
import ErrorModal from '../components/ErrorModal';
import { createRouteEntry } from '../util/routes';
import { Dictionary } from '../util/dict';
import { getters as routeGetters } from '../store/route/module';
import { Dataset, TableData, TableColumn, TableRow } from '../store/dataset/index';
import { getters as datasetGetters, actions as datasetActions } from '../store/dataset/module';
import { getTableDataItems, getTableDataFields } from '../util/data';
import { SELECT_TRAINING_ROUTE } from '../store/route';
import { isJoinable } from '../util/types';

export default Vue.extend({
	name: 'join-datasets-form',

	components: {
		JoinDatasetsPreview,
		ErrorModal
	},

	props: {
		datasetA: String as () => string,
		datasetB: String as () => string,
		datasetAColumn: Object as () => TableColumn,
		datasetBColumn: Object as () => TableColumn,
		joinAccuracy: Number as () => number,
	},

	data() {
		return {
			pending: false,
			showJoin: false,
			showJoinSuccess: false,
			showJoinFailure: false,
			joinErrorMessage: null,
			previewTableData: null
		};
	},

	computed: {
		datasets(): Dataset[] {
			return datasetGetters.getDatasets(this.$store);
		},
		target(): string {
			return routeGetters.getRouteTargetVariable(this.$store);
		},
		columnsSelected(): boolean {
			return !!this.datasetAColumn && !!this.datasetBColumn;
		},
		columnTypesDoNotMatch(): boolean {
			return this.datasetAColumn && this.datasetBColumn && !isJoinable(this.datasetAColumn.type, this.datasetBColumn.type);
		},
		isPending(): boolean {
			return this.pending;
		},
		joinWarning(): string {
			if (this.columnTypesDoNotMatch) {
				return `Unable to join column <b>${this.datasetAColumn.key}</b> of type <b>${this.datasetAColumn.type}</b> with <b>${this.datasetBColumn.key}</b> of type <b>${this.datasetBColumn.type}</b>`;
			}
		},
		disableJoin(): boolean {
			return this.isPending || !this.columnsSelected || this.columnTypesDoNotMatch;
		},
		joinVariant(): string {
			return !this.disableJoin ? 'success' : 'outline-secondary';
		},
		percentComplete(): number {
			return 100;
		},
		joinDataPreviewItems(): TableRow[] {
			return getTableDataItems(this.previewTableData);
		},
		joinDataPreviewFields(): Dictionary<TableColumn> {
			return getTableDataFields(this.previewTableData);
		},
		joinDataPreviewNumRows(): number {
			return this.previewTableData ? this.previewTableData.numRows : 0;
		},
		joinDataPreviewHasData(): boolean {
			return !!this.previewTableData;
		},
		joinedColumn(): string {
			const a = this.datasetAColumn ? this.datasetAColumn.key : '';
			const b = this.datasetBColumn ? this.datasetBColumn.key : '';
			// Note: It looks like joined column name is set to same as left column (a) name
			return  a;
		}
	},

	methods: {

		addRecentDataset(dataset: string) {
			const datasets = localStorage.get('recent-datasets') || [];
			if (datasets.indexOf(dataset) === -1) {
				datasets.unshift(dataset);
				localStorage.set('recent-datasets', datasets);
			}
		},
		previewJoin() {
			// flag as pending
			this.pending = true;

			const a = _.find(this.datasets, d => {
				return d.id === this.datasetA;
			});

			const b = _.find(this.datasets, d => {
				return d.id === this.datasetB;
			});

			// dispatch action that triggers request send to server
			datasetActions.joinDatasetsPreview(this.$store, {
				datasetA: a,
				datasetB: b,
<<<<<<< HEAD
				// commented out while join is simplified
				// datasetAColumn: this.datasetAColumn.key,
				// datasetBColumn: this.datasetBColumn.key,
				joinAccuracy: this.joinAccuracy
=======
				joinAccuracy: this.joinAccuracy,
				joinSuggestionIndex: 0
>>>>>>> 4c8c8c16
			}).then(tableData => {
				this.pending = false;
				this.showJoinSuccess = true;
				this.previewTableData = tableData;
			}).catch(err => {
				// display error modal
				this.pending = false;
				this.showJoinFailure = true;
				this.previewTableData = null;
			});
		},
		onJoinCommitSuccess(datasetID: string) {
			const entry = createRouteEntry(SELECT_TRAINING_ROUTE, {
				dataset: datasetID,
				target: this.target,
			});
			this.$router.push(entry);
			this.addRecentDataset(datasetID);
		},
		onJoinCommitFailure() {
			this.showJoinFailure = true;
		},
		onSuccessModalShwon() {
			// trigger window resize event to notify modal content dimension has changed
			// (fixed-header-table component will listen to this event to resize itself)
			window.dispatchEvent(new Event('resize'));
		},
	}
});
</script>

<style>
.join-button {
	margin: 0 8px;
	width: 35%;
	line-height: 32px !important;
}

.join-preview-modal .modal-dialog {
	position: relative;
	max-width: 80% !important;
	max-height: 90%;
}

.join-progress {
	margin: 6px 10%;
}

.check-message-container {
	display: flex;
	justify-content: flex-start;
	flex-direction: row;
	align-items: center;
}

.warning-icon {
	color: #ee0701;
}

.warning-text {
	line-height: 16px;
	font-size: 16px;
}
</style><|MERGE_RESOLUTION|>--- conflicted
+++ resolved
@@ -167,15 +167,8 @@
 			datasetActions.joinDatasetsPreview(this.$store, {
 				datasetA: a,
 				datasetB: b,
-<<<<<<< HEAD
-				// commented out while join is simplified
-				// datasetAColumn: this.datasetAColumn.key,
-				// datasetBColumn: this.datasetBColumn.key,
-				joinAccuracy: this.joinAccuracy
-=======
 				joinAccuracy: this.joinAccuracy,
 				joinSuggestionIndex: 0
->>>>>>> 4c8c8c16
 			}).then(tableData => {
 				this.pending = false;
 				this.showJoinSuccess = true;
