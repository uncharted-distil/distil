--- conflicted
+++ resolved
@@ -46,12 +46,7 @@
 import { getters as dataGetters} from '../store/data/module';
 import { getters as routeGetters } from '../store/route/module';
 import { actions } from '../store/app/module';
-<<<<<<< HEAD
-import { Dictionary } from '../util/dict';
-import { VariableSummary } from '../store/data/index';
-=======
 import { Dictionary } from '../store/data/index';
->>>>>>> 322b6cfd
 import vueSlider from 'vue-slider-component';
 import Vue from 'vue';
 import _ from 'lodash';
