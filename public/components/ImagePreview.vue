--- conflicted
+++ resolved
@@ -84,12 +84,11 @@
       type: Boolean as () => boolean,
     },
     onClick: Function,
-<<<<<<< HEAD
+
     gray: { type: Number, default: 0 }, // support for graying images.
-=======
     debounce: { type: Boolean as () => boolean, default: false },
     debounceWaitTime: { type: Number as () => number, default: 500 },
->>>>>>> 2057c53e
+
   },
 
   watch: {
@@ -136,12 +135,9 @@
       isVisible: false,
       hasRendered: false,
       hasRequested: false,
-<<<<<<< HEAD
       stopSpinner: false,
-=======
       debouncedRequestImage: null,
       getImage: null,
->>>>>>> 2057c53e
     };
   },
 
