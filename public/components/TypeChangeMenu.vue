--- conflicted
+++ resolved
@@ -130,15 +130,9 @@
 			const nonSchemaSuggestions = this.suggestedNonSchemaTypes.map(suggested => normalizedEquivalentType(suggested.type));
 			const menuSuggestions = _.uniq([
 				...nonSchemaSuggestions,
-<<<<<<< HEAD
-				...missingSuggestions,
-			];
-			return _.uniq(suggestions);
-=======
 				...missingSuggestions
 			]);
 			return menuSuggestions;
->>>>>>> 6fb36d85
 		},
 		getSuggestedList() {
 			const currentNormalizedType = normalizedEquivalentType(this.type);
