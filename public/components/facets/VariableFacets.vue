--- conflicted
+++ resolved
@@ -350,7 +350,6 @@
   },
 
   watch: {
-<<<<<<< HEAD
     async timeseriesSummaries() {
       if (this.timeseriesSummaries.length) {
         this.timeseriesSummaries.forEach(async (ts) => {
@@ -369,10 +368,7 @@
         });
       }
     },
-    search() {
-=======
     search(oldTerm, newTerm) {
->>>>>>> 4a7ffb05
       const entry = overlayRouteEntry(this.$route, {
         [this.routeSearchKey()]: this.search,
       });
