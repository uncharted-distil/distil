--- conflicted
+++ resolved
@@ -20,7 +20,7 @@
   getNumericalFacetValue,
   getCategoricalFacetValue,
   getTimeseriesFacetValue,
-  TOP_RANGE_HIGHLIGHT,
+  TOP_RANGE_HIGHLIGHT
 } from "../util/facets";
 import { TARGET_VAR_INSTANCE } from "../store/route/index";
 import { Variable, VariableSummary, Highlight } from "../store/dataset/index";
@@ -32,7 +32,7 @@
   name: "target-variable",
 
   components: {
-    VariableFacets,
+    VariableFacets
   },
 
   computed: {
@@ -70,17 +70,14 @@
 
     defaultHighlightType(): string {
       return TOP_RANGE_HIGHLIGHT;
-    },
+    }
   },
 
   data() {
     return {
       hasDefaultedAlready: false,
-      logActivity: Activity.DATA_PREPARATION,
+      logActivity: Activity.DATA_PREPARATION
     };
-<<<<<<< HEAD
-  }
-=======
   },
 
   watch: {
@@ -89,7 +86,7 @@
     },
     targetVariable() {
       this.defaultTargetHighlight();
-    },
+    }
   },
 
   mounted() {
@@ -137,7 +134,7 @@
         value: getNumericalFacetValue(
           this.targetSummaries[0],
           this.defaultHighlightType
-        ),
+        )
       });
     },
 
@@ -146,11 +143,10 @@
         context: this.instanceName,
         dataset: this.dataset,
         key: this.target,
-        value: getCategoricalFacetValue(this.targetSummaries[0]),
+        value: getCategoricalFacetValue(this.targetSummaries[0])
       });
-    },
-  },
->>>>>>> ce7091af
+    }
+  }
 });
 </script>
 
