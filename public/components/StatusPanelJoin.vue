--- conflicted
+++ resolved
@@ -330,35 +330,19 @@
 			/* if (selected.isAvailable === false) {
 				const importAskModal: any = this.$refs['import-ask-modal'];
 				return importAskModal.show();
-<<<<<<< HEAD
 			} */
 			const currentDataset = _.find(this.datasets, d => {
 				return d.id === this.dataset;
 			});
-			this.previewJoin(currentDataset, selected.dataset);
-		},
-		previewJoin(datasetA, datasetB) {
-=======
-			}
-			const selectedSuggestion = this.selectedSuggestion;
-			this.previewJoin(this.dataset, selected.dataset, selectedSuggestion.joinSuggestion.index);
+			this.previewJoin(currentDataset, selected.dataset, this.selectedSuggestion.joinSuggestion.index);
 		},
 		previewJoin(datasetA, datasetB, joinSuggestionIndex) {
->>>>>>> 4c8c8c16
 			this.isAttemptingJoin = true;
-			this.datasetAid = datasetA.id;
-			this.datasetBid = datasetB.id;
 			const datasetJoinInfo = {
-<<<<<<< HEAD
 				datasetA,
 				datasetB,
-				joinAccuracy: 1
-=======
-				datasetA: a,
-				datasetB: datasetB,
 				joinAccuracy: 1,
 				joinSuggestionIndex: joinSuggestionIndex
->>>>>>> 4c8c8c16
 			};
 
 			console.log(datasetJoinInfo);
