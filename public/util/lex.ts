import {
  GeoCoordinateGrouping,
  Highlight,
  TimeseriesGrouping,
  Variable,
} from "../store/dataset";
import {
  isNumericType,
  isTextType,
  dateToNum,
  DATE_TIME_LOWER_TYPE,
  CATEGORICAL_TYPE,
  TIMESERIES_TYPE,
  GEOCOORDINATE_TYPE,
  GEOBOUNDS_TYPE,
  MULTIBAND_IMAGE_TYPE,
} from "./types";
import {
  decodeFilters,
  Filter,
  INCLUDE_FILTER,
  EXCLUDE_FILTER,
  CATEGORICAL_FILTER,
  DATETIME_FILTER,
  NUMERICAL_FILTER,
  TEXT_FILTER,
  GEOBOUNDS_FILTER,
  GEOCOORDINATE_FILTER,
} from "./filters";
import {
  LabelState,
  Lex,
  NumericEntryState,
  TextEntryState,
  DateTimeEntryState,
  TransitionFactory,
  ValueState,
  ValueStateValue,
  RelationState,
} from "@uncharted.software/lex";
import { decodeHighlights, createFilterFromHighlight } from "./highlights";

const HIGHLIGHT = "highlight";

const distilRelationOptions = [
  [INCLUDE_FILTER, "="],
  [EXCLUDE_FILTER, "≠"],
  [HIGHLIGHT, "☀"],
].map((o) => new ValueStateValue(o[0], {}, { displayKey: o[1] }));

class DistilRelationState extends RelationState {
  static get INCLUDE() {
    return distilRelationOptions[0];
  }
  static get EXCLUDE() {
    return distilRelationOptions[1];
  }
  static get HIGHLIGHT() {
    return distilRelationOptions[2];
  }
  constructor(config) {
    if (config.name === undefined)
      config.name = "Include, exclude or highlight";
    config.options = function () {
      return distilRelationOptions;
    };
    super(config);
  }
}

export function variablesToLexLanguage(variables: Variable[]): Lex {
  const suggestions = variablesToLexSuggestions(variables);
  return Lex.from("field", ValueState, {
    name: "Choose a variable to filter",
    icon: '<i class="fa fa-filter" />',
    suggestions: suggestions,
  }).branch(
    Lex.from("relation", DistilRelationState, {
      ...TransitionFactory.valueMetaCompare({ type: TEXT_FILTER }),
    }).branch(Lex.from("value", TextEntryState)),
    Lex.from("relation", DistilRelationState, {
      ...TransitionFactory.valueMetaCompare({ type: CATEGORICAL_FILTER }),
    }).branch(Lex.from("value", TextEntryState)),
    Lex.from("relation", DistilRelationState, {
      ...TransitionFactory.valueMetaCompare({ type: NUMERICAL_FILTER }),
    }).branch(
      Lex.from(LabelState, { label: "From" })
        .to("min", NumericEntryState, { name: "Enter lower bound" })
        .to(LabelState, { label: "To" })
        .to("max", NumericEntryState, { name: "Enter upper bound" })
    ),
    Lex.from("relation", DistilRelationState, {
      ...TransitionFactory.valueMetaCompare({ type: DATETIME_FILTER }),
    }).branch(
      Lex.from(LabelState, { label: "From" })
        .to("min", DateTimeEntryState, {
          enableTime: true,
          enableCalendar: true,
          timezone: "Greenwich",
        })
        .to(LabelState, { label: "To" })
        .to("max", DateTimeEntryState, {
          enableTime: true,
          enableCalendar: true,
          timezone: "Greenwich",
        })
    ),
    Lex.from("relation", DistilRelationState, {
      ...TransitionFactory.valueMetaCompare({ type: GEOBOUNDS_FILTER }),
    }).branch(
      Lex.from(LabelState, { label: "From Latitude" })
        .to("minX", NumericEntryState, { name: "Enter lower bound" })
        .to(LabelState, { label: "To" })
        .to("maxX", NumericEntryState, { name: "Enter upper bound" })
        .to(LabelState, { label: "From Longitude" })
        .to("minY", NumericEntryState, { name: "Enter lower bound" })
        .to(LabelState, { label: "To" })
        .to("maxY", NumericEntryState, { name: "Enter upper bound" })
    )
  );
}

export function filterParamsToLexQuery(
  filter: string,
  highlight: string,
  allVariables: Variable[]
) {
<<<<<<< HEAD
  const decodedFilters = decodeFilters(filter).filter((f) => f.type !== "row");
  const decodedHighlight =
    highlight &&
    createFilterFromHighlight(decodeHighlights(highlight), HIGHLIGHT);

  const variableDict = buildVariableDictionary(allVariables);
  const filterVariables = decodedFilters.map((f) => {
=======
  const filters = decodeFilters(filter);
  const variableDict = allVariables.reduce((a, v) => {
    a[v.key] = v;
    return a;
  }, {});
  const filterVariables = filters.map((f) => {
>>>>>>> 3c84d4e0
    return variableDict[f.key];
  });
  const highlightVariable = variableDict[decodedHighlight?.key];

  const activeVariables = highlight
    ? [highlightVariable, ...filterVariables]
    : filterVariables;
  const lexableElements = highlight
    ? [decodedHighlight, ...decodedFilters]
    : decodedFilters;

  const suggestions = variablesToLexSuggestions(activeVariables);

  const lexQuery = lexableElements.map((f, i) => {
    if (f.type === GEOBOUNDS_FILTER) {
      return {
        field: suggestions[i],
        minX: new ValueStateValue(f.minX),
        maxX: new ValueStateValue(f.maxX),
        minY: new ValueStateValue(f.minY),
        maxY: new ValueStateValue(f.maxY),
        relation: modeToRelation(f.mode),
      };
    } else if (f.type === DATETIME_FILTER) {
      return {
        field: suggestions[i],
        min: new Date(f.min * 1000),
        max: new Date(f.max * 1000),
        relation: modeToRelation(f.mode),
      };
    } else if (isNumericType(f.type)) {
      return {
        field: suggestions[i],
        min: new ValueStateValue(f.min),
        max: new ValueStateValue(f.max),
        relation: modeToRelation(f.mode),
      };
    } else {
      return {
        field: suggestions[i],
        value: new ValueStateValue(f.categories[0], null, {
          displayKey: f.categories[0],
        }),
        relation: modeToRelation(f.mode),
      };
    }
  });
  return lexQuery;
}

export function lexQueryToFiltersAndHighlight(
  lexQuery: any[][],
<<<<<<< HEAD
  dataset: string
): { filters: Filter[]; highlight: Highlight } {
  const filters = [];
  let highlight = null;
=======
  allVariables: Variable[]
): Filter[] {
  const variableDict = allVariables.reduce((a, v) => {
    a[v.key] = v;
    return a;
  }, {});
>>>>>>> 3c84d4e0

  lexQuery[0].forEach((lq) => {
    if (lq.relation.key !== HIGHLIGHT) {
      const key = lq.field.key;
      const displayKey = lq.field.displayKey;
      const type = lq.field.meta.type;
      const filter: Filter = {
        mode: lq.relation.key,
        displayName: displayKey,
        type,
        key,
      };

      if (type === GEOBOUNDS_FILTER || type === GEOCOORDINATE_FILTER) {
        filter.key = filter.key + "_group";
        filter.minX = parseFloat(lq.minX.key);
        filter.maxX = parseFloat(lq.maxX.key);
        filter.minY = parseFloat(lq.minY.key);
        filter.maxY = parseFloat(lq.maxY.key);
      } else if (type === DATETIME_FILTER) {
        filter.min = dateToNum(lq.min);
        filter.max = dateToNum(lq.max);
      } else if (isNumericType(type)) {
        filter.min = parseFloat(lq.min.key);
        filter.max = parseFloat(lq.max.key);
      } else {
        filter.categories = [lq.value.key];
      }

      filters.push(filter);
    } else {
      const key = lq.field.key;
      const type = lq.field.meta.type;
      highlight = {
        dataset,
        context: "lex-bar",
        key,
        value: {},
      } as Highlight;

      if (type === GEOBOUNDS_FILTER || type === GEOCOORDINATE_FILTER) {
        highlight.key = highlight.key + "_group";
        highlight.value.minX = parseFloat(lq.minX.key);
        highlight.value.maxX = parseFloat(lq.maxX.key);
        highlight.value.minY = parseFloat(lq.minY.key);
        highlight.value.maxY = parseFloat(lq.maxY.key);
      } else if (type === DATETIME_FILTER) {
        highlight.value.min = dateToNum(lq.min);
        highlight.value.max = dateToNum(lq.max);
        highlight.type = DATETIME_FILTER;
      } else if (isNumericType(type)) {
        highlight.value.min = parseFloat(lq.min.key);
        highlight.value.max = parseFloat(lq.max.key);
        highlight.type = NUMERICAL_FILTER;
      } else {
        highlight.value = lq.value.key;
      }
    }
  });
  return {
    filters: filters,
    highlight: highlight,
  };
}

function modeToRelation(mode: string): ValueStateValue {
  switch (mode) {
    case INCLUDE_FILTER:
      return distilRelationOptions[0];
    case EXCLUDE_FILTER:
      return distilRelationOptions[1];
    case HIGHLIGHT:
      return distilRelationOptions[2];
    default:
      return distilRelationOptions[1];
  }
}

function variablesToLexSuggestions(variables: Variable[]): ValueStateValue[] {
  if (!variables) return;

  return variables.reduce((a, v) => {
    const name = v.colName;
    const options = {
      type: colTypeToOptionType(v.colType.toLowerCase()),
    };
    const config = {
      displayKey: v.colDisplayName,
    };
    a.push(new ValueStateValue(name, options, config));

    if (v.distilRole === "grouping") {
      switch (v.colType) {
        case TIMESERIES_TYPE:
          const grouping = v.grouping as TimeseriesGrouping;
          a.push(
            new ValueStateValue(
              grouping.xCol,
              { type: DATETIME_FILTER },
              { displayKey: grouping.xCol }
            )
          );
          break;
        case MULTIBAND_IMAGE_TYPE:
        case GEOBOUNDS_TYPE:
        case GEOCOORDINATE_TYPE:
          break;
        default:
          console.log("unknown grouped type");
      }
    }

    return a;
  }, []);
}

function colTypeToOptionType(colType: string): string {
  if (colType.toLowerCase() === GEOBOUNDS_TYPE) {
    return GEOBOUNDS_FILTER;
  } else if (colType.toLowerCase() === DATE_TIME_LOWER_TYPE) {
    return DATETIME_FILTER;
  } else if (isNumericType(colType)) {
    return NUMERICAL_FILTER;
  } else if (colType === CATEGORICAL_TYPE || colType === TIMESERIES_TYPE) {
    return CATEGORICAL_FILTER;
  } else if (isTextType(colType)) {
    return TEXT_FILTER;
  } else {
    return TEXT_FILTER;
  }
}

function buildVariableDictionary(variables: Variable[]) {
  return variables.reduce((a, v) => {
    a[v.colName] = v;
    if (v.distilRole === "grouping") {
      switch (v.colType) {
        case TIMESERIES_TYPE:
          const grouping = v.grouping as TimeseriesGrouping;
          const xCol = grouping.xCol;
          a[xCol] = {
            colName: xCol,
            colDisplayName: xCol,
            colType: DATE_TIME_LOWER_TYPE,
          } as Variable;
          break;
        case GEOCOORDINATE_TYPE:
          const geoGrouping = v.grouping as GeoCoordinateGrouping;
          const lat = geoGrouping.xCol;
          const lon = geoGrouping.yCol;
          a[lat] = {
            colName: lat,
            colDisplayName: lat,
            colType: NUMERICAL_FILTER,
          } as Variable;
          a[lon] = {
            colName: lon,
            colDisplayName: lon,
            colType: NUMERICAL_FILTER,
          } as Variable;
          break;
        case MULTIBAND_IMAGE_TYPE:
        case GEOBOUNDS_TYPE:
          break;
        default:
          console.warn("unknown grouped type");
      }
    }

    return a;
  }, {});
}<|MERGE_RESOLUTION|>--- conflicted
+++ resolved
@@ -125,7 +125,6 @@
   highlight: string,
   allVariables: Variable[]
 ) {
-<<<<<<< HEAD
   const decodedFilters = decodeFilters(filter).filter((f) => f.type !== "row");
   const decodedHighlight =
     highlight &&
@@ -133,14 +132,6 @@
 
   const variableDict = buildVariableDictionary(allVariables);
   const filterVariables = decodedFilters.map((f) => {
-=======
-  const filters = decodeFilters(filter);
-  const variableDict = allVariables.reduce((a, v) => {
-    a[v.key] = v;
-    return a;
-  }, {});
-  const filterVariables = filters.map((f) => {
->>>>>>> 3c84d4e0
     return variableDict[f.key];
   });
   const highlightVariable = variableDict[decodedHighlight?.key];
@@ -193,19 +184,10 @@
 
 export function lexQueryToFiltersAndHighlight(
   lexQuery: any[][],
-<<<<<<< HEAD
   dataset: string
 ): { filters: Filter[]; highlight: Highlight } {
   const filters = [];
   let highlight = null;
-=======
-  allVariables: Variable[]
-): Filter[] {
-  const variableDict = allVariables.reduce((a, v) => {
-    a[v.key] = v;
-    return a;
-  }, {});
->>>>>>> 3c84d4e0
 
   lexQuery[0].forEach((lq) => {
     if (lq.relation.key !== HIGHLIGHT) {
@@ -288,7 +270,7 @@
   if (!variables) return;
 
   return variables.reduce((a, v) => {
-    const name = v.colName;
+    const name = v.key;
     const options = {
       type: colTypeToOptionType(v.colType.toLowerCase()),
     };
@@ -340,14 +322,14 @@
 
 function buildVariableDictionary(variables: Variable[]) {
   return variables.reduce((a, v) => {
-    a[v.colName] = v;
+    a[v.key] = v;
     if (v.distilRole === "grouping") {
       switch (v.colType) {
         case TIMESERIES_TYPE:
           const grouping = v.grouping as TimeseriesGrouping;
           const xCol = grouping.xCol;
           a[xCol] = {
-            colName: xCol,
+            key: xCol,
             colDisplayName: xCol,
             colType: DATE_TIME_LOWER_TYPE,
           } as Variable;
@@ -357,12 +339,12 @@
           const lat = geoGrouping.xCol;
           const lon = geoGrouping.yCol;
           a[lat] = {
-            colName: lat,
+            key: lat,
             colDisplayName: lat,
             colType: NUMERICAL_FILTER,
           } as Variable;
           a[lon] = {
-            colName: lon,
+            key: lon,
             colDisplayName: lon,
             colType: NUMERICAL_FILTER,
           } as Variable;
