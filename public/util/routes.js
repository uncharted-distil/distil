--- conflicted
+++ resolved
@@ -16,12 +16,9 @@
 	const query = {};
 	if (args.dataset) { query.dataset = args.dataset; }
 	if (args.terms) { query.terms = args.terms; }
-<<<<<<< HEAD
 	if (args.training) { query.training = args.training.join(','); }
 	if (args.target) { query.target = args.target; }
-=======
 	if (args.createRequestId) { query.createRequestId = args.createRequestId; }
->>>>>>> 581f82b7
 	if (!_.isEmpty(args.filters)) { _.assign(query, args.filters);}
 	return {
 		path: path,
