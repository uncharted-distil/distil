--- conflicted
+++ resolved
@@ -89,19 +89,11 @@
 // metrics used in CLASSIFICATION_TASK tasks
 const classificationMetrics: Dictionary<NameInfo> = {
 	// Limit the metrics since not all are supported.
-<<<<<<< HEAD
-	accuracy: {
-		displayName: 'Accuracy',
-		schemaName: 'accuracy'
-	}
-	// Commented out because We are only using accuracy for CLASSIFICATION_TASK at the moment.
-=======
 	// accuracy: {
 	// 	displayName: 'Accuracy',
 	// 	schemaName: 'accuracy'
 	// }
 	// Commented out because We are only using accuracy for classification at the moment.
->>>>>>> 1bea8253
 	//
 	// ,
 	// f1: {
