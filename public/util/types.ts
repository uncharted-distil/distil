import _ from 'lodash';

const EMAIL_REGEX = /^(([^<>()\[\]\\.,;:\s@"]+(\.[^<>()\[\]\\.,;:\s@"]+)*)|(".+"))@((\[[0-9]{1,3}\.[0-9]{1,3}\.[0-9]{1,3}\.[0-9]{1,3}])|(([a-zA-Z\-0-9]+\.)+[a-zA-Z]{2,}))$/;
const URI_REGEX = /^(?:(?:(?:https?|ftp):)?\/\/)(?:\S+(?::\S*)?@)?(?:(?!(?:10|127)(?:\.\d{1,3}){3})(?!(?:169\.254|192\.168)(?:\.\d{1,3}){2})(?!172\.(?:1[6-9]|2\d|3[0-1])(?:\.\d{1,3}){2})(?:[1-9]\d?|1\d\d|2[01]\d|22[0-3])(?:\.(?:1?\d{1,2}|2[0-4]\d|25[0-5])){2}(?:\.(?:[1-9]\d?|1\d\d|2[0-4]\d|25[0-4]))|(?:(?:[a-z\u00a1-\uffff0-9]-*)*[a-z\u00a1-\uffff0-9]+)(?:\.(?:[a-z\u00a1-\uffff0-9]-*)*[a-z\u00a1-\uffff0-9]+)*(?:\.(?:[a-z\u00a1-\uffff]{2,})))(?::\d{2,5})?(?:[/?#]\S*)?$/i;
const BOOL_REGEX = /^(0|1|true|false|t|f)$/i;
const PHONE_REGEX = /^(\+\d{1,2}\s)?\(?\d{3}\)?[\s.-]\d{3}[\s.-]\d{4}$/

const INTEGER_TYPES = [
	'integer',
];

const FLOATING_POINT_TYPES = [
	'float',
	'latitude',
	'longitude'
];

const NUMERIC_TYPES = INTEGER_TYPES.concat(FLOATING_POINT_TYPES);

const TEXT_TYPES = [
	'text',
	'categorical',
	'ordinal',
	'address',
	'city',
	'state',
	'country',
	'email',
	'phone',
	'postal_code',
	'uri',
	'keyword',
	'dateTime',
	'boolean'
];

const BOOL_SUGGESTIONS = [
	'text',
	'categorical',
	'boolean',
	'integer',
	'keyword'
];

const EMAIL_SUGGESTIONS = [
	'text',
	'email'
];

const URI_SUGGESTIONS = [
	'text',
	'uri'
];

const PHONE_SUGGESTIONS= [
	'text',
	'integer',
	'phone'
];

const TEXT_SUGGESTIONS = [
	'text',
	'categorical',
	'ordinal',
	'address',
	'city',
	'state',
	'country',
	'postal_code',
	'keyword',
	'dateTime'
];

const INTEGER_SUGGESTIONS = [
	'integer',
	'float',
	'latitude',
	'longitude',
	'categorical',
	'ordinal'
];

const FLOAT_SUGGESTIONS = [
	'integer',
	'float',
	'latitude',
	'longitude'
];

const BASIC_SUGGESTIONS = [
	'integer',
	'float',
	'categorical',
	'ordinal',
	'text'
];

export function formatValue(colValue: any, colType: string): any {
	// If there is no assigned schema, fix precision for a number, pass through otherwise.
	if (!colType || colType === '') {
		if (_.isNumber(colValue)) {
			return _.isInteger(colValue) ? colValue : colValue.toFixed(4);
		}
		return colValue;
	}
<<<<<<< HEAD

	// If the schema type is numeric and the value is a number stored as a string,
	// parse it and format again.
	if (isNumericType(colType) && 
		!_.isNumber(colValue) && !_.isNaN(Number.parseFloat(colValue))) {
		return formatValue(Number.parseFloat(colValue), colType);
	}

	// If the schema type is an integer, round.
	if (isIntegerType(colType)) {
		return Math.round(colValue);
	}

	// If the schema type is text or not float, pass through.
	if (isTextType(colType) || !isFloatingPointType(colType)) {
=======
	if (isTextType(colType)) {
		return colValue;
	}
	if (_.isInteger(colValue)) {
>>>>>>> 667e69c4
		return colValue;
	}

	// We've got a floating point value - set precision based on
	// type.
	switch (colType) {
		case 'longitude':
		case 'latitude':
			return colValue.toFixed(6);
	}
	return colValue.toFixed(4);
}

export function isNumericType(type: string): boolean {
	return NUMERIC_TYPES.indexOf(type) !== -1;
}

export function isFloatingPointType(type: string): boolean {
	return FLOATING_POINT_TYPES.indexOf(type) !== -1;
}

export function isIntegerType(type: string): boolean {
	return INTEGER_TYPES.indexOf(type) !== -1;
}

export function isTextType(type: string): boolean {
	return TEXT_TYPES.indexOf(type) !== -1;
}

export function addTypeSuggestions(type: string, values: any[]): string[] {
	let suggestions = guessTypeByValue(values);
	if (!suggestions || suggestions.length === 0) {
		suggestions = BASIC_SUGGESTIONS;
	}
	return suggestions;
}

export function guessTypeByType(type: string): string[] {
	if (isNumericType(type)) {
		return isFloatingPointType(type) ? FLOAT_SUGGESTIONS : INTEGER_SUGGESTIONS;
	}
	return TEXT_SUGGESTIONS;
}

export function guessTypeByValue(value: any): string[] {
	if (_.isArray(value)) {
		let types = [];
		value.forEach(val => {
			types = types.concat(guessTypeByValue(val));
		});
		return _.uniq(types);
	}
	if (BOOL_REGEX.test(value)) {
		return BOOL_SUGGESTIONS;
	}
	if (_.isNumber(value) || !_.isNaN(_.toNumber(value))) {
		const num = _.toNumber(value);
		return _.isInteger(num) ? INTEGER_SUGGESTIONS : FLOAT_SUGGESTIONS
	}
	if (value.match(EMAIL_REGEX)) {
		return EMAIL_SUGGESTIONS;
	}
	if (value.match(URI_REGEX)) {
		return URI_SUGGESTIONS;
	}
	if (value.match(PHONE_REGEX)) {
		return PHONE_SUGGESTIONS;
	}
	return TEXT_SUGGESTIONS;
}<|MERGE_RESOLUTION|>--- conflicted
+++ resolved
@@ -103,7 +103,6 @@
 		}
 		return colValue;
 	}
-<<<<<<< HEAD
 
 	// If the schema type is numeric and the value is a number stored as a string,
 	// parse it and format again.
@@ -119,12 +118,6 @@
 
 	// If the schema type is text or not float, pass through.
 	if (isTextType(colType) || !isFloatingPointType(colType)) {
-=======
-	if (isTextType(colType)) {
-		return colValue;
-	}
-	if (_.isInteger(colValue)) {
->>>>>>> 667e69c4
 		return colValue;
 	}
 
