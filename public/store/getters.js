--- conflicted
+++ resolved
@@ -48,15 +48,12 @@
 	return () => {
 		const result = {};
 		_.forEach(state.route.query, (value, key) => {
-<<<<<<< HEAD
 			// TODO: this is awful and error prone
 			if (key !== 'dataset' &&
 				key !== 'terms' &&
 				key !== 'training' &&
-				key !== 'target') {
-=======
-			if (key !== 'dataset' && key !== 'terms' && key !== 'createRequestId') {
->>>>>>> 581f82b7
+				key !== 'target' &&
+				key !== 'createRequestId') {
 				result[key] = value;
 			}
 		});
