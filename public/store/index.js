--- conflicted
+++ resolved
@@ -31,20 +31,6 @@
 		//     }]
 		// }]
 	},
-<<<<<<< HEAD
-	variableSummariesPage: {
-		count: 5
-	},
-	// data entries for the active dataset
-	data: {
-		// name: '',
-		// variables: [
-		//     {
-		//         name: '',
-		//         type: '',
-		//     }
-		// ]
-=======
 	// filtered data entries for the active dataset
 	filteredData: {
 	// 	name: '',
@@ -58,7 +44,6 @@
 	// 	values: [
 	// 		[]
 	// 	]
->>>>>>> d26fe7b3
 	},
 	// name/id of the active dataset
 	activeDataset: null
