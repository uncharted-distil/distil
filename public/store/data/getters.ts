--- conflicted
+++ resolved
@@ -368,11 +368,7 @@
 		});
 		if (state.resultExtrema) {
 			res.min = Math.min(res.min, state.resultExtrema.min);
-<<<<<<< HEAD
-			res.max = Math.max(res.max, state.resultExtrema.max);			
-=======
 			res.max = Math.max(res.max, state.resultExtrema.max);
->>>>>>> 1a1893b1
 		}
 		return res;
 	},
