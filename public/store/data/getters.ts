--- conflicted
+++ resolved
@@ -71,15 +71,11 @@
 		return state.resultsSummaries;
 	},
 
-<<<<<<< HEAD
-	getSelectedFilters(state: DataState, getters: any): Filter[] {
-=======
 	getResidualsSummaries(state: DataState): VariableSummary[] {
 		return state.residualSummaries;
 	},
 
 	getSelectedFilters(state: DataState, getters: any): FilterMap {
->>>>>>> 322b6cfd
 		const training = getters.getRouteTrainingVariables as string;
 		if (training) {
 			const existing = getters.getDecodedFilters as Filter[];
