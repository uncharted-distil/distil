--- conflicted
+++ resolved
@@ -191,11 +191,7 @@
 			const name = variable.name;
 			const label = variable.name;
 			const dataset = args.dataset;
-<<<<<<< HEAD
-			
-=======
-
->>>>>>> 36da1a06
+
 			if (pipeline.progress === PIPELINE_ERRORED) {
 				mutations.updateResultSummaries(context, createErrorSummary(name, label, dataset, `No data available due to error`));
 				return;
@@ -204,13 +200,7 @@
 			if (!summary || summary.resultId !== pipeline.resultId) {
 				// add placeholder
 				const pipelineId = args.pipelineId;
-<<<<<<< HEAD
-
 				mutations.updateResultSummaries(context, createPendingSummary(name, label, dataset, pipelineId));
-
-=======
-				mutations.updateResultSummaries(context, createPendingSummary(name, label, dataset, pipelineId));
->>>>>>> 36da1a06
 				// fetch summary
 				promises.push(context.dispatch('fetchResultSummary', {
 					dataset: args.dataset,
