--- conflicted
+++ resolved
@@ -45,13 +45,13 @@
 	values: any[][];
 }
 
-<<<<<<< HEAD
 export interface FieldInfo {
 	label: string,
 	type: string,
 	suggested: Dictionary<string>,
 	sortable: boolean
-=======
+}
+
 export interface TargetInfo {
 	predicted: string;
 	truth: string;
@@ -61,7 +61,6 @@
 export interface TargetRow {
 	_target: TargetInfo;
 	_cellVariants?: Dictionary<string>;
->>>>>>> 8c811013
 }
 
 export type Range = Dictionary<{ from: number, to: number }>;
