--- conflicted
+++ resolved
@@ -246,17 +246,6 @@
 
 	// variable list and rankings for the active dataset
 	variables: [],
-<<<<<<< HEAD
-
-	// variable summary data for the active dataset
-	variableSummaries: [],
-
-	// variable summary data for the variable used for time series analysis
-	timeseriesAnalysisVariableSummaries: [],
-
-	// variable rankings per dataset
-=======
->>>>>>> 6fb36d85
 	variableRankings: {},
 
 	// working set of data
@@ -269,6 +258,9 @@
 		tableData: null
 	},
 
+	// variable summary data for the variable used for time series analysis
+	timeseriesAnalysisVariableSummaries: [],
+
 	// linked files / representation data
 	files: {},
 	timeseries: {},
