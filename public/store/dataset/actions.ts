import _ from 'lodash';
import axios from 'axios';
import { Dictionary } from '../../util/dict';
import { ActionContext } from 'vuex';
import {
	Dataset,
	DatasetOrigin,
	DatasetState,
	Variable,
	Grouping,
	DatasetPendingRequestType,
	DatasetPendingRequestStatus,
	VariableRankingPendingRequest,
	GeocodingPendingRequest,
	JoinSuggestionPendingRequest,
	JoinDatasetImportPendingRequest,
} from './index';
import { mutations } from './module';
import { DistilState } from '../store';
import { Highlight } from '../dataset/index';
import { FilterParams, INCLUDE_FILTER, EXCLUDE_FILTER } from '../../util/filters';
import { createPendingSummary, createErrorSummary, createEmptyTableData, fetchSummaryExemplars, getTimeseriesAnalysisIntervals } from '../../util/data';
import { addHighlightToFilterParams } from '../../util/highlights';
import { loadImage } from '../../util/image';
import { getVarType, IMAGE_TYPE, TIMESERIES_TYPE, GEOCODED_LON_PREFIX, GEOCODED_LAT_PREFIX } from '../../util/types';

// fetches variables and add dataset name to each variable
function getVariables(dataset: string): Promise<Variable[]> {
	return axios.get(`/distil/variables/${dataset}`).then(response => {
		// extend variable with datasetName and isColTypeReviewed property to track type reviewed state in the client state
		return response.data.variables.map(variable => ({
			...variable,
			datasetName: dataset,
			isColTypeReviewed: false,
		}));
	});
}

export type DatasetContext = ActionContext<DatasetState, DistilState>;

export const actions = {

	// fetches a dataset description.
	fetchDataset(context: DatasetContext, args: { dataset: string }): Promise<void> {
		if (!args.dataset) {
			console.warn('`dataset` argument is missing');
			return null;
		}
		return axios.get(`/distil/datasets/${args.dataset}`)
			.then(response => {
				mutations.setDataset(context, response.data.dataset);
			})
			.catch(error => {
				console.error(error);
				mutations.setDatasets(context, []);
			});
	},

	// searches dataset descriptions and column names for supplied terms
	searchDatasets(context: DatasetContext, terms: string): Promise<void> {
		const params = !_.isEmpty(terms) ? `?search=${terms}` : '';
		return axios.get(`/distil/datasets${params}`)
			.then(response => {
				mutations.setDatasets(context, response.data.datasets);
			})
			.catch(error => {
				console.error(error);
				mutations.setDatasets(context, []);
			});
	},

	// fetches all variables for a single dataset.
	fetchVariables(context: DatasetContext, args: { dataset: string }): Promise<void>  {
		if (!args.dataset) {
			console.warn('`dataset` argument is missing');
			return null;
		}
		return getVariables(args.dataset)
			.then(variables => {
				mutations.setVariables(context, variables);
			})
			.catch(error => {
				console.error(error);
				mutations.setVariables(context, []);
			});
	},

	// fetches all variables for a two datasets.
	fetchJoinDatasetsVariables(context: DatasetContext, args: { datasets: string[] }): Promise<void>  {
		if (!args.datasets) {
			console.warn('`datasets` argument is missing');
			return null;
		}
		return Promise.all([
			getVariables(args.datasets[0]),
			getVariables(args.datasets[1])
		]).then(res => {
			const varsA = res[0];
			const varsB = res[1];
			mutations.setVariables(context, varsA.concat(varsB));
		})
		.catch(error => {
			console.error(error);
			mutations.setVariables(context, []);
		});
	},

	geocodeVariable(context: DatasetContext, args: { dataset: string, field: string }): Promise<any>  {
		if (!args.dataset) {
			console.warn('`dataset` argument is missing');
			return null;
		}
		if (!args.field) {
			console.warn('`field` argument is missing');
			return null;
		}
		const update: GeocodingPendingRequest = {
			id: _.uniqueId(),
			dataset: args.dataset,
			type: DatasetPendingRequestType.GEOCODING,
			field: args.field,
			status: DatasetPendingRequestStatus.PENDING,
		};
		mutations.updatePendingRequests(context, update);
		return axios.post(`/distil/geocode/${args.dataset}/${args.field}`, {})
			.then(() => {
			mutations.updatePendingRequests(context, { ...update, status: DatasetPendingRequestStatus.RESOLVED });
			})
			.catch(error => {
				mutations.updatePendingRequests(context, { ...update, status: DatasetPendingRequestStatus.ERROR });
				console.error(error);
			});
	},

	fetchGeocodingResults(context: DatasetContext, args: { dataset: string, field: string }) {
		// pull the updated dataset, vars, and summaries
		const filterParams = context.getters.getDecodedSolutionRequestFilterParams;
		const highlight = context.getters.getDecodedHighlight;
		return Promise.all([
			actions.fetchDataset(context, {
				dataset: args.dataset
			}),
			actions.fetchVariables(context, {
				dataset: args.dataset
			}),
			actions.fetchVariableSummary(context, {
				dataset: args.dataset,
				variable: GEOCODED_LON_PREFIX + args.field,
				highlight: highlight,
				filterParams: filterParams,
				include: true
			}),
			actions.fetchVariableSummary(context, {
				dataset: args.dataset,
				variable: GEOCODED_LON_PREFIX + args.field,
				highlight: highlight,
				filterParams: filterParams,
				include: false
			}),
			actions.fetchVariableSummary(context, {
				dataset: args.dataset,
				variable: GEOCODED_LAT_PREFIX + args.field,
				highlight: highlight,
				filterParams: filterParams,
				include: true
			}),
			actions.fetchVariableSummary(context, {
				dataset: args.dataset,
				variable: GEOCODED_LAT_PREFIX + args.field,
				highlight: highlight,
				filterParams: filterParams,
				include: false
			})
		]);
	},

	fetchJoinSuggestions(context: DatasetContext, args: { dataset: string, searchQuery: string }) {
		if (!args.dataset) {
			console.warn('`dataset` argument is missing');
			return null;
		}
		const request: JoinSuggestionPendingRequest = {
			id: _.uniqueId(),
			dataset: args.dataset,
			type: DatasetPendingRequestType.JOIN_SUGGESTION,
			status: DatasetPendingRequestStatus.PENDING,
			suggestions: [],
		};
		mutations.updatePendingRequests(context, request);

		// Hack: force to include datamart.upload.fc0ceee28cb74bad83e4f8872979b111 to the result since that data set does not appear on the suggestion list.
		/*
		return axios.get(`/distil/datasets/${args.dataset}`)
			.then(res => {
				const dataset = res.data.dataset;
				const search = dataset.summaryML || dataset.summary || '';
				return Promise.all([
					// axios.get(`/distil/join-suggestions/${args.dataset}`, { params: { search } }).catch(e => ({data: undefined})),
					axios.get(`/distil/datasets`, { params: { search: 'employment' } }),
				]);
			})
			.then((response) => {
				// const suggestions = (response[0].data && response[0].data.datasets) || [];
				const employmentData = ((response[0].data && response[0].data.datasets) || []).filter(dataset =>
					dataset.id === 'datamart.upload.fc0ceee28cb74bad83e4f8872979b111' ||
					dataset.id === 'world_bank_2018');
				mutations.updatePendingRequests(context, { ...request, status: DatasetPendingRequestStatus.RESOLVED, suggestions: [...employmentData] });
			}).catch(error => {
				mutations.updatePendingRequests(context, { ...request, status: DatasetPendingRequestStatus.ERROR });
				console.error(error);
			});
		*/
		const query = args.searchQuery ? `?search=${args.searchQuery.split(' ').join(',')}` : '';
		return axios.get(`/distil/join-suggestions/${args.dataset + query}`)
			.then((response) => {
				const suggestions = (response.data && response.data.datasets) || [];
				mutations.updatePendingRequests(context, { ...request, status: DatasetPendingRequestStatus.RESOLVED, suggestions });
			})
			.catch(error => {
				mutations.updatePendingRequests(context, { ...request, status: DatasetPendingRequestStatus.ERROR });
				console.error(error);
			});
	},

	uploadDataFile(context: DatasetContext, args: { datasetID: string, file: File }) {
		if (!args.datasetID) {
			console.warn('`datasetID` argument is missing');
			return null;
		}
		if (!args.file) {
			console.warn('`file` argument is missing');
			return null;
		}
		const data = new FormData();
		data.append('file', args.file);
		return axios.post(`/distil/upload/${args.datasetID}`, data, {
			headers: { 'Content-Type': 'multipart/form-data' },
		}).then(response => {
			return actions.importDataset(context, {
				datasetID: args.datasetID,
				source: 'augmented',
				provenance: 'local',
				terms: args.datasetID,
				originalDatasetID: null,
				joinedDatasetID: null
			});
		});
	},

	importDataset(context: DatasetContext, args: { datasetID: string, source: string, provenance: string, terms: string, originalDatasetID: string, joinedDatasetID: string }): Promise<void>  {
		if (!args.datasetID) {
			console.warn('`datasetID` argument is missing');
			return null;
		}
		if (!args.source) {
			console.warn('`terms` argument is missing');
			return null;

		}

		let postParams = {};
		if (args.originalDatasetID !== null) {
			postParams = {
				originalDatasetID: args.originalDatasetID,
				joinedDatasetID: args.joinedDatasetID,
				searchResultIndex: 0
			};
		}

		return axios.post(`/distil/import/${args.datasetID}/${args.source}/${args.provenance}`, postParams)
			.then(response => {
				return actions.searchDatasets(context, args.terms);
			});
	},

	importJoinDataset(context: DatasetContext, args: { datasetID: string, source: string, provenance: string, searchResults: DatasetOrigin[] }): Promise<any>  {
		if (!args.datasetID) {
			console.warn('`datasetID` argument is missing');
			return null;

		}

		const id = _.uniqueId();
		const update: JoinDatasetImportPendingRequest = {
			id,
			dataset: args.datasetID,
			type: DatasetPendingRequestType.JOIN_DATASET_IMPORT,
			status: DatasetPendingRequestStatus.PENDING,
		};
		mutations.updatePendingRequests(context, update);
		return axios.post(`/distil/import/${args.datasetID}/${args.source}/${args.provenance}`, {
			searchResults: args.searchResults
		}).then(response => {
				mutations.updatePendingRequests(context, { ...update, status: DatasetPendingRequestStatus.RESOLVED });
				return response && response.data;
			})
			.catch(error => {
				mutations.updatePendingRequests(context, { ...update, status: DatasetPendingRequestStatus.ERROR });
				console.error(error);
			});
	},

	composeVariables(context: DatasetContext, args: { dataset: string, key: string, vars: string[] }): Promise<void>  {
		if (!args.dataset) {
			console.warn('`dataset` argument is missing');
			return null;
		}
		if (!args.key) {
			console.warn('`key` argument is missing');
			return null;
		}
		if (!args.vars) {
			console.warn('`vars` argument is missing');
			return null;

		}
		return axios.post(`/distil/compose/${args.dataset}`, {
				varName: args.key,
				variables: args.vars
			});
	},

	deleteVariable(context: DatasetContext, args: { dataset: string, key: string }): Promise<any>  {
		if (!args.dataset) {
			console.warn('`dataset` argument is missing');
			return null;
		}
		if (!args.key) {
			console.warn('`key` argument is missing');
			return null;
		}
		return axios.post(`/distil/delete/${args.dataset}/${args.key}`, {})
			.then(() => {
				// update dataset
				return Promise.all([
					actions.fetchDataset(context, {
						dataset: args.dataset
					}),
					actions.fetchVariables(context, {
						dataset: args.dataset
					}),
				]).then(() => {
					mutations.clearVariableSummaries(context);
					const variables = context.getters.getVariables;
					const filterParams = context.getters.getDecodedSolutionRequestFilterParams;
					const highlight = context.getters.getDecodedHighlight;
					return Promise.all([
						actions.fetchIncludedVariableSummaries(context, {
							dataset: args.dataset,
							variables: variables,
							filterParams:  filterParams,
							highlight: highlight
						}),
						actions.fetchExcludedVariableSummaries(context, {
							dataset: args.dataset,
							variables: variables,
							filterParams:  filterParams,
							highlight: highlight
						})
					]);
				});
			})
			.catch(error => {
				console.error(error);
			});
	},

<<<<<<< HEAD
	joinDatasetsPreview(context: DatasetContext, args: { datasetA: Dataset, datasetB: Dataset, joinAccuracy: number }): Promise<void>  {
=======
	joinDatasetsPreview(context: DatasetContext, args: { datasetA: Dataset, datasetB: Dataset, joinAccuracy: number, joinSuggestionIndex: number }): Promise<void>  {
>>>>>>> 4c8c8c16
		if (!args.datasetA) {
			console.warn('`datasetA` argument is missing');
			return null;
		}
		if (!args.datasetB) {
			console.warn('`datasetB` argument is missing');
			return null;
		}

		if (_.isNil(args.joinAccuracy)) {
			console.warn('`joinAccuracy` argument is missing');
			return null;
		}

		console.log(args);

		return axios.post(`/distil/join`, {
			accuracy: args.joinAccuracy,
<<<<<<< HEAD
			searchResultIndex: 0,
			datasetLeft: args.datasetA,
			datasetRight: args.datasetB,
=======
			searchResultIndex: args.joinSuggestionIndex
>>>>>>> 4c8c8c16
		})
			.then(response => {
				return response.data;
			});
	},

	setGrouping(context: DatasetContext, args: { dataset: string, grouping: Grouping }): Promise<any>  {
		if (!args.dataset) {
			console.warn('`dataset` argument is missing');
			return null;
		}
		if (!args.grouping) {
			console.warn('`grouping` argument is missing');
			return null;
		}
		return axios.post(`/distil/grouping/${args.dataset}`, {
				grouping: args.grouping
			})
			.then(() => {
				// update dataset
				return Promise.all([
					actions.fetchDataset(context, {
						dataset: args.dataset
					}),
					actions.fetchVariables(context, {
						dataset: args.dataset
					}),
				]).then(() => {
					mutations.clearVariableSummaries(context);
					const variables = context.getters.getVariables;
					const filterParams = context.getters.getDecodedSolutionRequestFilterParams;
					const highlight = context.getters.getDecodedHighlight;
					return Promise.all([
						actions.fetchIncludedVariableSummaries(context, {
							dataset: args.dataset,
							variables: variables,
							filterParams:  filterParams,
							highlight: highlight
						}),
						actions.fetchExcludedVariableSummaries(context, {
							dataset: args.dataset,
							variables: variables,
							filterParams:  filterParams,
							highlight: highlight
						})
					]);
				});
			})
			.catch(error => {
				console.error(error);
			});
	},

	removeGrouping(context: DatasetContext, args: { dataset: string, grouping: Grouping }): Promise<any>  {
		if (!args.dataset) {
			console.warn('`dataset` argument is missing');
			return null;
		}
		if (!args.grouping) {
			console.warn('`grouping` argument is missing');
			return null;
		}
		return axios.post(`/distil/remove-grouping/${args.dataset}`, {
				grouping: args.grouping
			})
			.then(() => {
				// update dataset
				return Promise.all([
					actions.fetchDataset(context, {
						dataset: args.dataset
					}),
					actions.fetchVariables(context, {
						dataset: args.dataset
					}),
				]).then(() => {
					mutations.clearVariableSummaries(context);
					const variables = context.getters.getVariables;
					const filterParams = context.getters.getDecodedSolutionRequestFilterParams;
					const highlight = context.getters.getDecodedHighlight;
					return Promise.all([
						actions.fetchIncludedVariableSummaries(context, {
							dataset: args.dataset,
							variables: variables,
							filterParams:  filterParams,
							highlight: highlight
						}),
						actions.fetchExcludedVariableSummaries(context, {
							dataset: args.dataset,
							variables: variables,
							filterParams:  filterParams,
							highlight: highlight
						})
					]);
				});
			})
			.catch(error => {
				console.error(error);
			});
	},

	setVariableType(context: DatasetContext, args: { dataset: string, field: string, type: string }): Promise<any>  {
		if (!args.dataset) {
			console.warn('`dataset` argument is missing');
			return null;
		}
		if (!args.field) {
			console.warn('`field` argument is missing');
			return null;
		}
		if (!args.type) {
			console.warn('`type` argument is missing');
			return null;
		}
		return axios.post(`/distil/variables/${args.dataset}`, {
				field: args.field,
				type: args.type
			})
			.then(() => {
				mutations.updateVariableType(context, args);
				// update variable summary
				const filterParams = context.getters.getDecodedSolutionRequestFilterParams;
				const highlight = context.getters.getDecodedHighlight;
				return Promise.all([
					actions.fetchVariableSummary(context, {
						dataset: args.dataset,
						variable: args.field,
						filterParams: filterParams,
						highlight: highlight,
						include: true
					}),
					actions.fetchVariableSummary(context, {
						dataset: args.dataset,
						variable: args.field,
						filterParams: filterParams,
						highlight: highlight,
						include: false
					})
				]);
			})
			.catch(error => {
				console.error(error);
				const key = args.field;
				const label = args.field;
				const dataset = args.dataset;
				mutations.updateIncludedVariableSummaries(context, createErrorSummary(key, label, dataset, error));
				mutations.updateExcludedVariableSummaries(context, createErrorSummary(key, label, dataset, error));
			});
	},

	reviewVariableType(context: DatasetContext, args: { dataset: string, field: string, isColTypeReviewed: boolean }) {
		mutations.reviewVariableType(context, args);
	},

	fetchIncludedVariableSummaries(context: DatasetContext, args: { dataset: string, variables: Variable[], highlight: Highlight, filterParams: FilterParams }): Promise<void[]>  {
		return actions.fetchVariableSummaries(context, {
			dataset: args.dataset,
			variables: args.variables,
			filterParams: args.filterParams,
			highlight: args.highlight,
			include: true
		});
	},

	fetchExcludedVariableSummaries(context: DatasetContext, args: { dataset: string, variables: Variable[], highlight: Highlight, filterParams: FilterParams }): Promise<void[]>  {
		return actions.fetchVariableSummaries(context, {
			dataset: args.dataset,
			variables: args.variables,
			filterParams: args.filterParams,
			highlight: args.highlight,
			include: false
		});
	},

	fetchVariableSummaries(context: DatasetContext, args: { dataset: string, variables: Variable[], highlight: Highlight, filterParams: FilterParams, include: boolean }): Promise<void[]>  {
		if (!args.dataset) {
			console.warn('`dataset` argument is missing');
			return null;
		}
		if (!args.variables) {
			console.warn('`variables` argument is missing');
			return null;
		}

		const mutator = args.include ? mutations.updateIncludedVariableSummaries : mutations.updateExcludedVariableSummaries;
		const existingSummaries = args.include ? context.state.includedSet.variableSummaries : context.state.excludedSet.variableSummaries;

		// commit empty place holders, if there is no data
		const promises = [];
		args.variables.forEach(variable => {
			const exists = _.find(existingSummaries, v => {
				return v.dataset === args.dataset && v.key === variable.colName;
			});

			if (!exists) {
				// add placeholder if it doesn't exist
				const key = variable.colName;
				const label = variable.colDisplayName;
				const dataset = args.dataset;
				mutator(context, createPendingSummary(key, label, dataset));
			}

			// fetch summary
			promises.push(actions.fetchVariableSummary(context, {
				dataset: args.dataset,
				variable: variable.colName,
				filterParams: args.filterParams,
				highlight: args.highlight,
				include: args.include
			}));
		});
		// fill them in asynchronously
		return Promise.all(promises);
	},

	fetchVariableSummary(context: DatasetContext, args: { dataset: string, variable: string, highlight: Highlight, filterParams: FilterParams, include: boolean }): Promise<void>  {
		if (!args.dataset) {
			console.warn('`dataset` argument is missing');
			return null;
		}
		if (!args.variable) {
			console.warn('`variable` argument is missing');
			return null;
		}

		const filterParams = addHighlightToFilterParams(args.filterParams, args.highlight);

		const mutator = args.include ? mutations.updateIncludedVariableSummaries : mutations.updateExcludedVariableSummaries;

		const timeseries = context.getters.getRouteTimeseriesAnalysis;
		if (timeseries) {

			let interval = context.getters.getRouteTimeseriesBinningInterval;
			if (!interval) {
				const timeVar = context.getters.getTimeseriesAnalysisVariable;
				const range = context.getters.getTimeseriesAnalysisRange;
				const intervals = getTimeseriesAnalysisIntervals(timeVar, range);
				interval = intervals[0].value;
			}

			return axios.post(`distil/timeseries-summary/${args.dataset}/${timeseries}/${args.variable}/${interval}/${!args.include}`, filterParams)
				.then(response => {
					const summary = response.data.summary;
					mutator(context, summary);
				})
				.catch(error => {
					console.error(error);
					const key = args.variable;
					const label = args.variable;
					const dataset = args.dataset;
					mutator(context,  createErrorSummary(key, label, dataset, error));
				});
		}

		return axios.post(`/distil/variable-summary/${args.dataset}/${args.variable}/${!args.include}`, filterParams)
			.then(response => {
				const summary = response.data.summary;
				return fetchSummaryExemplars(args.dataset, args.variable, summary)
					.then(() => {
						mutator(context, summary);
					});

			})
			.catch(error => {
				console.error(error);
				const key = args.variable;
				const label = args.variable;
				const dataset = args.dataset;
				mutator(context,  createErrorSummary(key, label, dataset, error));
			});
	},

	fetchVariableRankings(context: DatasetContext, args: { dataset: string, target: string }) {
		const id = _.uniqueId();
		const update: VariableRankingPendingRequest = {
			id,
			dataset: args.dataset,
			type: DatasetPendingRequestType.VARIABLE_RANKING,
			status: DatasetPendingRequestStatus.PENDING,
			rankings: null,
			target: args.target,
		};
		mutations.updatePendingRequests(context, update);
		return axios.get(`/distil/variable-rankings/${args.dataset}/${args.target}`)
			.then(response => {
				// console.log({response, data: response.data, rankings: response.data.rankings});
				mutations.updatePendingRequests(context, { ...update, status: DatasetPendingRequestStatus.RESOLVED, rankings: response.data.rankings});
			})
			.catch(error => {
				mutations.updatePendingRequests(context, { ...update, status: DatasetPendingRequestStatus.ERROR });
				console.error(error);
			});
	},

	updateVariableRankings(context: DatasetContext, args: { dataset: string, rankings: Dictionary<number> }) {
		mutations.setVariableRankings(context, { dataset: args.dataset, rankings: args.rankings });
		mutations.updateVariableRankings(context, args.rankings);
	},

	updatePendingRequestStatus(context: DatasetContext, args: { id: string, status: DatasetPendingRequestStatus}) {
		const update = context.getters.getPendingRequests.find(item => item.id === args.id);
		if (update) {
			mutations.updatePendingRequests(context, { ...update, status: args.status });
		}
	},

	removePendingRequest(context: DatasetContext, id: string) {
		mutations.removePendingRequest(context, id);
	},

	// update filtered data based on the current filter state
	fetchFiles(context: DatasetContext, args: { dataset: string, variable: string, urls: string[] }) {
		if (!args.urls) {
			console.warn('`url` argument is missing');
			return null;
		}
		const type = getVarType(args.variable);
		return Promise.all(args.urls.map(url => {
			if (type === IMAGE_TYPE) {
				return actions.fetchImage(context, {
					dataset: args.dataset,
					source: 'seed',
					url: url
				});
			}
			if (type === 'graph') {
				return actions.fetchGraph(context, {
					dataset: args.dataset,
					url: url
				});
			}
			return actions.fetchFile(context, {
				dataset: args.dataset,
				url: url
			});
		}));
	},

	fetchImage(context: DatasetContext, args: { dataset: string, source: string, url: string }) {
		if (!args.url) {
			console.warn('`url` argument is missing');
			return null;
		}
		if (!args.dataset) {
			console.warn('`dataset` argument is missing');
			return null;
		}
		return loadImage(`distil/image/${args.dataset}/${args.source}/${args.url}`)
			.then(response => {
				mutations.updateFile(context, { url: args.url, file: response });
			})
			.catch(error => {
				console.error(error);
			});
	},

	fetchTimeseries(context: DatasetContext, args: { dataset: string, xColName: string, yColName: string, timeseriesColName: string, timeseriesID: any }) {

		if (!args.dataset) {
			console.warn('`dataset` argument is missing');
			return null;
		}
		if (!args.xColName) {
			console.warn('`xColName` argument is missing');
			return null;
		}
		if (!args.yColName) {
			console.warn('`yColName` argument is missing');
			return null;
		}
		if (!args.timeseriesColName) {
			console.warn('`timeseriesColName` argument is missing');
			return null;
		}
		if (!args.timeseriesID) {
			console.warn('`timeseriesID` argument is missing');
			return null;
		}

		return axios.post(`distil/timeseries/${args.dataset}/${args.timeseriesColName}/${args.xColName}/${args.yColName}/${args.timeseriesID}/false`, {})
			.then(response => {
				mutations.updateTimeseries(context, {
					dataset: args.dataset,
					id: args.timeseriesID,
					timeseries: response.data.timeseries
				});
			})
			.catch(error => {
				console.error(error);
			});
	},

	fetchGraph(context: DatasetContext, args: { dataset: string, url: string }) {
		if (!args.url) {
			console.warn('`url` argument is missing');
			return null;
		}
		if (!args.dataset) {
			console.warn('`dataset` argument is missing');
			return null;
		}
		return axios.get(`distil/graphs/${args.dataset}/${args.url}`)
			.then(response => {
				if (response.data.graphs.length > 0) {
					const graph = response.data.graphs[0];
					const parsed = {
						nodes: graph.nodes.map(n => {
							return {
								id: n.id,
								label: n.label,
								x: n.attributes.attr1,
								y: n.attributes.attr2,
								size: 1,
								color: '#ec5148'
							};
						}),
						edges: graph.edges.map((e, i) => {
							return {
								id: `e${i}`,
								source: e.source,
								target: e.target,
								color: '#aaa'
							};
						})
					};
					mutations.updateFile(context, { url: args.url, file: parsed });
				}
			})
			.catch(error => {
				console.error(error);
			});
	},

	fetchFile(context: DatasetContext, args: { dataset: string, url: string }) {
		if (!args.url) {
			console.warn('`url` argument is missing');
			return null;
		}
		if (!args.dataset) {
			console.warn('`dataset` argument is missing');
			return null;
		}
		return axios.get(`distil/resource/${args.dataset}/${args.url}`)
			.then(response => {
				mutations.updateFile(context, { url: args.url, file: response.data });
			})
			.catch(error => {
				console.error(error);
			});
	},

	// update filtered data based on the current filter state
	fetchJoinDatasetsTableData(context: DatasetContext, args: { datasets: string[], filterParams: Dictionary<FilterParams>, highlight: Highlight }) {
		if (!args.datasets) {
			console.warn('`datasets` argument is missing');
			return null;
		}
		if (!args.filterParams) {
			console.warn('`filterParams` argument is missing');
			return null;
		}
		return Promise.all(args.datasets.map(dataset => {

			const highlight = (args.highlight && args.highlight.dataset) === dataset ? args.highlight : null;
			const filterParams = addHighlightToFilterParams(args.filterParams[dataset], highlight);

			return axios.post(`distil/data/${dataset}/false`, filterParams)
				.then(response => {
					mutations.setJoinDatasetsTableData(context, {
						dataset: dataset,
						data: response.data
					});
				})
				.catch(error => {
					console.error(error);
					mutations.setJoinDatasetsTableData(context, {
						dataset: dataset,
						data: createEmptyTableData()
					});
				});
		}));
	},

	fetchIncludedTableData(context: DatasetContext, args: { dataset: string, filterParams: FilterParams, highlight: Highlight }) {
		return actions.fetchTableData(context, {
			dataset: args.dataset,
			filterParams: args.filterParams,
			highlight: args.highlight,
			include: true
		});
	},

	fetchExcludedTableData(context: DatasetContext, args: { dataset: string, filterParams: FilterParams, highlight: Highlight }) {
		return actions.fetchTableData(context, {
			dataset: args.dataset,
			filterParams: args.filterParams,
			highlight: args.highlight,
			include: false
		});
	},

	fetchTableData(context: DatasetContext, args: { dataset: string, filterParams: FilterParams, highlight: Highlight, include: boolean }) {
		if (!args.dataset) {
			console.warn('`dataset` argument is missing');
			return null;
		}
		if (!args.filterParams) {
			console.warn('`filterParams` argument is missing');
			return null;
		}

		const mutator = args.include ? mutations.setIncludedTableData : mutations.setExcludedTableData;

		const filterParams = addHighlightToFilterParams(args.filterParams, args.highlight);

		return axios.post(`distil/data/${args.dataset}/${!args.include}`, filterParams)
			.then(response => {
				mutator(context, response.data);
			})
			.catch(error => {
				console.error(error);
				mutator(context, createEmptyTableData());
			});
	}

};<|MERGE_RESOLUTION|>--- conflicted
+++ resolved
@@ -365,11 +365,7 @@
 			});
 	},
 
-<<<<<<< HEAD
-	joinDatasetsPreview(context: DatasetContext, args: { datasetA: Dataset, datasetB: Dataset, joinAccuracy: number }): Promise<void>  {
-=======
 	joinDatasetsPreview(context: DatasetContext, args: { datasetA: Dataset, datasetB: Dataset, joinAccuracy: number, joinSuggestionIndex: number }): Promise<void>  {
->>>>>>> 4c8c8c16
 		if (!args.datasetA) {
 			console.warn('`datasetA` argument is missing');
 			return null;
@@ -388,17 +384,12 @@
 
 		return axios.post(`/distil/join`, {
 			accuracy: args.joinAccuracy,
-<<<<<<< HEAD
-			searchResultIndex: 0,
 			datasetLeft: args.datasetA,
 			datasetRight: args.datasetB,
-=======
 			searchResultIndex: args.joinSuggestionIndex
->>>>>>> 4c8c8c16
-		})
-			.then(response => {
-				return response.data;
-			});
+		}).then(response => {
+			return response.data;
+		});
 	},
 
 	setGrouping(context: DatasetContext, args: { dataset: string, grouping: Grouping }): Promise<any>  {
