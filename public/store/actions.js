import _ from 'lodash';
import axios from 'axios';
import moment from 'moment';
import {encodeQueryParams} from '../util/filters';

// TODO: move this somewhere more appropriate.
const ES_INDEX = 'datasets';
const CREATE_PIPELINES_MSG = 'CREATE_PIPELINES';
const PIPELINE_COMPLETE = 'COMPLETED';
const STREAM_CLOSE = 'STREAM_CLOSE';
const FEATURE_TYPE_TARGET = 'target';


// searches dataset descriptions and column names for supplied terms
export function searchDatasets(context, terms) {
	const params = !_.isEmpty(terms) ? `?search=${terms}` : '';
	return axios.get(`/distil/datasets/${ES_INDEX}${params}`)
		.then(response => {
			context.commit('setDatasets', response.data.datasets);
		})
		.catch(error => {
			console.error(error);
			context.commit('setDatasets', []);
		});
}

export function createResultName(dataset, timestamp, targetFeature) {
	const t = moment(timestamp);
	return `${dataset}: ${targetFeature} at ${t.format('MMMM Do YYYY, h:mm:ss.SS a')}`;
}

// searches dataset descriptions and column names for supplied terms
export function getSession(context) {
	const sessionID = context.getters.getPipelineSessionID();
	return axios.get(`/distil/session/${sessionID}`)
		.then(response => {
			if (response.data.pipelines) {
				response.data.pipelines.forEach((pipeline) => {
					// determine the target feature for this request
					var targetFeature = '';
					pipeline.Features.forEach((feature) => {
						if (feature.FeatureType === FEATURE_TYPE_TARGET) {
							targetFeature = feature.FeatureName;
						}
					});

					pipeline.Results.forEach((res) => {
						// inject the name and pipeline id
						const name = createResultName(pipeline.Dataset, res.CreatedTime, targetFeature);
						res.name = name;

						// add/update the running pipeline info
						if (res.Progress === PIPELINE_COMPLETE) {
							// add the pipeline to complete
							context.commit('addCompletedPipeline', {
								name: res.name,
								requestId: pipeline.RequestID,
								dataset: pipeline.Dataset,
								pipelineId: res.PipelineID,
								pipeline: { resultUri: res.ResultURI, output: '', scores: res.Scores }
							});
						}
					});
				});
			}
		})
		.catch(error => {
			console.error(error);
		});
}

// fetches all variables for a single dataset.
export function getVariables(context, dataset) {
	return axios.get(`/distil/variables/${ES_INDEX}/${dataset}`)
		.then(response => {
			context.commit('setVariables', response.data.variables);
		})
		.catch(error => {
			console.error(error);
			context.commit('setVariables', []);
		});
}

// fetches variable summary data for the given dataset and variables
export function getVariableSummaries(context, args) {
	const dataset = args.dataset;
	const variables = args.variables;
	// commit empty place holders
	const histograms = variables.map(variable => {
		return {
			name: variable.name,
			pending: true
		};
	});
	context.commit('setVariableSummaries', histograms);
	// fill them in asynchronously
	variables.forEach((variable, idx) => {
		axios.get(`/distil/variable-summaries/${ES_INDEX}/${dataset}/${variable.name}`)
			.then(response => {
				// save the variable summary data
				const histogram = response.data.histogram;
				if (!histogram) {
					context.commit('updateVariableSummaries', {
						index: idx,
						histogram: {
							name: variable.name,
							err: 'No analysis available'
						}
					});
					return;
				}
				// ensure buckets is not nil
				context.commit('updateVariableSummaries', {
					index: idx,
					histogram: histogram
				});
			})
			.catch(error => {
				console.error(error);
				context.commit('updateVariableSummaries', {
					index: idx,
					histogram: {
						name: variable.name,
						err: error
					}
				});
			});
	});
}

// update filtered data based on the  current filter state
export function updateFilteredData(context, args) {
	const dataset = args.dataset;
	const filters = args.filters;
	const queryParams = encodeQueryParams(filters);
	const url = `distil/filtered-data/${ES_INDEX}/${dataset}/inclusive${queryParams}`;
	// request filtered data from server - no data is valid given filter settings
	return axios.get(url)
		.then(response => {
			context.commit('setFilteredData', response.data);
		})
		.catch(error => {
			console.error(error);
			context.commit('setFilteredData', []);
		});
}

// update filtered data based on the  current filter state
export function updateSelectedData(context, args) {
	const dataset = args.dataset;
	const filters = args.filters;
	const queryParams = encodeQueryParams(filters);
	const url = `distil/filtered-data/${ES_INDEX}/${dataset}/exclusive${queryParams}`;
	// request filtered data from server - no data is valid given filter settings
	return axios.get(url)
		.then(response => {
			context.commit('setSelectedData', response.data);
		})
		.catch(error => {
			console.error(error);
			context.commit('setSelectedData', []);
		});
}

// starts a pipeline session.
export function getPipelineSession(context) {
	const conn = context.getters.getWebSocketConnection();
	const sessionID = context.getters.getPipelineSessionID();
	return conn.send({
			type: 'GET_SESSION',
			session: sessionID
		}).then(res => {
			if (sessionID && res.created) {
				console.warn('previous session', sessionID, 'could not be resumed, new session created');
			}
			context.commit('setPipelineSession', {
				id: res.session,
				uuids: res.uuids
			});
		}).catch(err => {
			console.warn(err);
		});
}

// end a pipeline session.
export function endPipelineSession(context) {
	const conn = context.getters.getWebSocketConnection();
	const sessionID = context.getters.getPipelineSessionID();
	if (!sessionID) {
		return;
	}
	return conn.send({
			type: 'END_SESSION',
			session: sessionID
		}).then(() => {
			context.commit('setPipelineSession', null);
		}).catch(err => {
			console.warn(err);
		});
}

// issues a pipeline create request
export function createPipelines(context, request) {

	const conn = context.getters.getWebSocketConnection();
	const sessionID = context.getters.getPipelineSessionID();
	if (!sessionID) {
		return;
	}
	const stream = conn.stream(res => {
		if (_.has(res, STREAM_CLOSE)) {
			stream.close();
			return;
		}
		// inject the name and pipeline id
		const name = createResultName(context.getters.getRouteDataset(), res.createdTime, request.feature);
		res.name = name;
		// add/update the running pipeline info
		context.commit('addRunningPipeline', res);
		if (res.progress === PIPELINE_COMPLETE) {
			//move the pipeline from running to complete
			context.commit('removeRunningPipeline', {pipelineId: res.pipelineId, requestId: res.requestId});
			context.commit('addCompletedPipeline', {
				name: res.name,
				requestId: res.requestId,
				dataset: res.dataset,
				pipelineId: res.pipelineId,
				pipeline: res.pipeline
			});
		}
	});

	stream.send({
		type: CREATE_PIPELINES_MSG,
		session: sessionID,
		index: ES_INDEX,
		dataset: context.getters.getRouteDataset(),
		feature: request.feature,
		task: request.task,
		metric: request.metric,
		output: request.output,
		maxPipelines: 3,
		filters: context.getters.getSelectedFilters()
	});
}

// fetches result summaries for a given pipeline create request
export function getResultsSummaries(context, args) {
	const dataset = args.dataset;
	const requestId = args.requestId;
	const results = context.getters.getPipelineResults(requestId);

	// save a placeholder histogram
	const pendingHistograms = _.map(results, r => {
		return {
			name: r.name,
			pending: true
		};
	});
	context.commit('setResultsSummaries', pendingHistograms);

	// fetch the results for each pipeline
	for (var result of results) {
		const name = result.name;
		const pipelineId = result.pipelineId;
		const res = encodeURIComponent(result.pipeline.resultUri);
		axios.get(`/distil/results-summary/${ES_INDEX}/${dataset}/${res}`)
			.then(response => {
				// save the histogram data
				const histogram = response.data.histogram;
				if (!histogram) {
					context.commit('setResultsSummaries', [
						{
							name,
							pipelineId,
							err: 'No analysis available'
						}
					]);
					return;
				}
				// ensure buckets is not nil
				histogram.buckets = histogram.buckets ? histogram.buckets : [];
				histogram.name = name;
				histogram.pipelineId = pipelineId;
				context.commit('updateResultsSummaries', histogram);
			})
			.catch(error => {
				context.commit('setResultsSummaries', [
					{
						name,
						pipelineId,
						err: error
					}
				]);
				return;
			});
	}
}

// fetches result data for created pipeline
export function updateResults(context, args) {
<<<<<<< HEAD
	return context.dispatch('updateFilteredData', context.getters.getRouteDataset())
		.then(() => {
			// prep the parameters
			const filters = context.getters.getRouteResultFilters();
			const decoded = decodeFilters(filters);
			const queryParams = encodeQueryParams(decoded);

			const encodedUri = encodeURIComponent(args.resultId);
			return axios.get(`/distil/results/${ES_INDEX}/${args.dataset}/${encodedUri}${queryParams}`)
				.then(response => {
					context.commit('setResultData', { resultData: response.data, computeResiduals: args.generateResiduals});
				})
				.catch(error => {
					console.error(`Failed to fetch results from ${args.resultId} with error ${error}`);
				});
=======
	const encodedUri = encodeURIComponent(args.resultId);
	return axios.get(`/distil/results/${ES_INDEX}/${args.dataset}/${encodedUri}`)
		.then(response => {
			context.commit('setResultData', { resultData: response.data, computeResiduals: args.generateResiduals});
>>>>>>> be96a574
		})
		.catch(error => {
			console.error(`Failed to fetch results from ${args.resultId} with error ${error}`);
		});
}

export function highlightFeatureRange(context, highlight) {
	context.commit('highlightFeatureRange', highlight);
}

export function clearFeatureHighlightRange(context, varName) {
	context.commit('clearFeatureHighlightRange', varName);
}

export function highlightFeatureValues(context, highlight) {
	context.commit('highlightFeatureValues', highlight);
}

export function clearFeatureHighlightValues(context) {
	context.commit('clearFeatureHighlightValues');
}<|MERGE_RESOLUTION|>--- conflicted
+++ resolved
@@ -299,28 +299,10 @@
 
 // fetches result data for created pipeline
 export function updateResults(context, args) {
-<<<<<<< HEAD
-	return context.dispatch('updateFilteredData', context.getters.getRouteDataset())
-		.then(() => {
-			// prep the parameters
-			const filters = context.getters.getRouteResultFilters();
-			const decoded = decodeFilters(filters);
-			const queryParams = encodeQueryParams(decoded);
-
-			const encodedUri = encodeURIComponent(args.resultId);
-			return axios.get(`/distil/results/${ES_INDEX}/${args.dataset}/${encodedUri}${queryParams}`)
-				.then(response => {
-					context.commit('setResultData', { resultData: response.data, computeResiduals: args.generateResiduals});
-				})
-				.catch(error => {
-					console.error(`Failed to fetch results from ${args.resultId} with error ${error}`);
-				});
-=======
 	const encodedUri = encodeURIComponent(args.resultId);
-	return axios.get(`/distil/results/${ES_INDEX}/${args.dataset}/${encodedUri}`)
+	return axios.get(`/distil/results/${ES_INDEX}/${args.dataset}/inclusive/${encodedUri}`)
 		.then(response => {
 			context.commit('setResultData', { resultData: response.data, computeResiduals: args.generateResiduals});
->>>>>>> be96a574
 		})
 		.catch(error => {
 			console.error(`Failed to fetch results from ${args.resultId} with error ${error}`);
