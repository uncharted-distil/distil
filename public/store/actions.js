import _ from 'lodash';
import axios from 'axios';
<<<<<<< HEAD
import moment from 'moment';
import {
	decodeFilters,
	encodeQueryParams
} from '../util/filters';
=======
import { encodeQueryParams } from '../util/filters';
>>>>>>> 0295e3ef

// TODO: move this somewhere more appropriate.
const ES_INDEX = 'datasets';
const CREATE_PIPELINES_MSG = 'CREATE_PIPELINES';
const PIPELINE_COMPLETE = 'COMPLETED';
const STREAM_CLOSE = 'STREAM_CLOSE';
const FEATURE_TYPE_TARGET = 'target';


// searches dataset descriptions and column names for supplied terms
export function searchDatasets(context, terms) {
	const params = !_.isEmpty(terms) ? `?search=${terms}` : '';
	return axios.get(`/distil/datasets/${ES_INDEX}${params}`)
		.then(response => {
			context.commit('setDatasets', response.data.datasets);
		})
		.catch(error => {
			console.error(error);
			context.commit('setDatasets', []);
		});
}

export function createResultName(dataset, timestamp, targetFeature) {
	const t = moment(timestamp);
	return `${dataset}: ${targetFeature} at ${t.format('MMMM Do YYYY, h:mm:ss.SS a')}`;
}

// searches dataset descriptions and column names for supplied terms
export function getSession(context) {
	const sessionID = context.getters.getPipelineSessionID();
	return axios.get(`/distil/session/${sessionID}`)
		.then(response => {
			if (response.data.pipelines) {
				response.data.pipelines.forEach((pipeline) => {
					// determine the target feature for this request
					var targetFeature = '';
					pipeline.Features.forEach((feature) => {
						if (feature.FeatureType === FEATURE_TYPE_TARGET) {
							targetFeature = feature.FeatureName;
						}
					});

					pipeline.Results.forEach((res) => {
						// inject the name and pipeline id
						const name = createResultName(pipeline.Dataset, res.CreatedTime, targetFeature);
						res.name = name;

						// add/update the running pipeline info
						if (res.Progress === PIPELINE_COMPLETE) {
							// add the pipeline to complete
							context.commit('addCompletedPipeline', {
								name: res.name,
								requestId: pipeline.RequestID,
								dataset: pipeline.Dataset,
								pipelineId: res.PipelineID,
								pipeline: { resultUri: res.ResultURI, output: '', scores: res.Scores }
							});
						}
					});
				});
			}
		})
		.catch(error => {
			console.error(error);
		});
}

// fetches all variables for a single dataset.
export function getVariables(context, dataset) {
	return axios.get(`/distil/variables/${ES_INDEX}/${dataset}`)
		.then(response => {
			context.commit('setVariables', response.data.variables);
		})
		.catch(error => {
			console.error(error);
			context.commit('setVariables', []);
		});
}

// fetches variable summary data for the given dataset and variables
export function getVariableSummaries(context, args) {
	const dataset = args.dataset;
	const variables = args.variables;
	// commit empty place holders
	const histograms = variables.map(variable => {
		return {
			name: variable.name,
			pending: true
		};
	});
	context.commit('setVariableSummaries', histograms);
	// fill them in asynchronously
	variables.forEach((variable, idx) => {
		axios.get(`/distil/variable-summaries/${ES_INDEX}/${dataset}/${variable.name}`)
			.then(response => {
				// save the variable summary data
				const histogram = response.data.histogram;
				if (!histogram) {
					context.commit('updateVariableSummaries', {
						index: idx,
						histogram: {
							name: variable.name,
							err: 'No analysis available'
						}
					});
					return;
				}
				// ensure buckets is not nil
				context.commit('updateVariableSummaries', {
					index: idx,
					histogram: histogram
				});
			})
			.catch(error => {
				console.error(error);
				context.commit('updateVariableSummaries', {
					index: idx,
					histogram: {
						name: variable.name,
						err: error
					}
				});
			});
	});
}

// update filtered data based on the  current filter state
export function updateFilteredData(context, args) {
	const dataset = args.dataset;
	const filters = args.filters;
	const queryParams = encodeQueryParams(filters);
	const url = `distil/filtered-data/${ES_INDEX}/${dataset}/inclusive${queryParams}`;
	// request filtered data from server - no data is valid given filter settings
	return axios.get(url)
		.then(response => {
			context.commit('setFilteredData', response.data);
		})
		.catch(error => {
			console.error(error);
			context.commit('setFilteredData', []);
		});
}

// update filtered data based on the  current filter state
export function updateSelectedData(context, args) {
	const dataset = args.dataset;
	const filters = args.filters;
	const queryParams = encodeQueryParams(filters);
	const url = `distil/filtered-data/${ES_INDEX}/${dataset}/exclusive${queryParams}`;
	// request filtered data from server - no data is valid given filter settings
	return axios.get(url)
		.then(response => {
			context.commit('setSelectedData', response.data);
		})
		.catch(error => {
			console.error(error);
			context.commit('setSelectedData', []);
		});
}

// starts a pipeline session.
export function getPipelineSession(context) {
	const conn = context.getters.getWebSocketConnection();
	const sessionID = context.getters.getPipelineSessionID();
	return conn.send({
			type: 'GET_SESSION',
			session: sessionID
		}).then(res => {
			if (sessionID && res.created) {
				console.warn('previous session', sessionID, 'could not be resumed, new session created');
			}
			context.commit('setPipelineSession', {
				id: res.session,
				uuids: res.uuids
			});
		}).catch(err => {
			console.warn(err);
		});
}

// end a pipeline session.
export function endPipelineSession(context) {
	const conn = context.getters.getWebSocketConnection();
	const sessionID = context.getters.getPipelineSessionID();
	if (!sessionID) {
		return;
	}
	return conn.send({
			type: 'END_SESSION',
			session: sessionID
		}).then(() => {
			context.commit('setPipelineSession', null);
		}).catch(err => {
			console.warn(err);
		});
}

// issues a pipeline create request
export function createPipelines(context, request) {

	const conn = context.getters.getWebSocketConnection();
	const sessionID = context.getters.getPipelineSessionID();
	if (!sessionID) {
		return;
	}
	const stream = conn.stream(res => {
		if (_.has(res, STREAM_CLOSE)) {
			stream.close();
			return;
		}
		// inject the name and pipeline id
		const name = createResultName(context.getters.getRouteDataset(), res.createdTime, request.feature);
		res.name = name;
		// add/update the running pipeline info
		context.commit('addRunningPipeline', res);
		if (res.progress === PIPELINE_COMPLETE) {
			//move the pipeline from running to complete
			context.commit('removeRunningPipeline', {pipelineId: res.pipelineId, requestId: res.requestId});
			context.commit('addCompletedPipeline', {
				name: res.name,
				requestId: res.requestId,
				dataset: res.dataset,
				pipelineId: res.pipelineId,
				pipeline: res.pipeline
			});
		}
	});

	stream.send({
		type: CREATE_PIPELINES_MSG,
		session: sessionID,
		index: ES_INDEX,
		dataset: context.getters.getRouteDataset(),
		feature: request.feature,
		task: request.task,
		metric: request.metric,
		output: request.output,
		maxPipelines: 3,
		filters: context.getters.getSelectedFilters()
	});
}

// fetches result summaries for a given pipeline create request
export function getResultsSummaries(context, args) {
	const dataset = args.dataset;
	const requestId = args.requestId;
	const results = context.getters.getPipelineResults(requestId);

	// save a placeholder histogram
	const pendingHistograms = _.map(results, r => {
		return {
			name: r.name,
			pending: true
		};
	});
	context.commit('setResultsSummaries', pendingHistograms);

	// fetch the results for each pipeline
	for (var result of results) {
		const name = result.name;
		const pipelineId = result.pipelineId;
		const res = encodeURIComponent(result.pipeline.resultUri);
		axios.get(`/distil/results-summary/${ES_INDEX}/${dataset}/${res}`)
			.then(response => {
				// save the histogram data
				const histogram = response.data.histogram;
				if (!histogram) {
					context.commit('setResultsSummaries', [
						{
							name,
							pipelineId,
							err: 'No analysis available'
						}
					]);
					return;
				}
				// ensure buckets is not nil
				histogram.buckets = histogram.buckets ? histogram.buckets : [];
				histogram.name = name;
				histogram.pipelineId = pipelineId;
				context.commit('updateResultsSummaries', histogram);
			})
			.catch(error => {
				context.commit('setResultsSummaries', [
					{
						name,
						pipelineId,
						err: error
					}
				]);
				return;
			});
	}
}

// fetches result data for created pipeline
export function updateResults(context, args) {
	const encodedUri = encodeURIComponent(args.resultId);
	return axios.get(`/distil/results/${ES_INDEX}/${args.dataset}/${encodedUri}`)
		.then(response => {
			context.commit('setResultData', { resultData: response.data, computeResiduals: args.generateResiduals});
		})
		.catch(error => {
			console.error(`Failed to fetch results from ${args.resultId} with error ${error}`);
		});
}

export function highlightFeatureRange(context, highlight) {
	context.commit('highlightFeatureRange', highlight);
}

export function clearFeatureHighlightRange(context, varName) {
	context.commit('clearFeatureHighlightRange', varName);
}

export function highlightFeatureValues(context, highlight) {
	context.commit('highlightFeatureValues', highlight);
}

export function clearFeatureHighlightValues(context) {
	context.commit('clearFeatureHighlightValues');
}<|MERGE_RESOLUTION|>--- conflicted
+++ resolved
@@ -1,14 +1,10 @@
 import _ from 'lodash';
 import axios from 'axios';
-<<<<<<< HEAD
 import moment from 'moment';
 import {
 	decodeFilters,
 	encodeQueryParams
 } from '../util/filters';
-=======
-import { encodeQueryParams } from '../util/filters';
->>>>>>> 0295e3ef
 
 // TODO: move this somewhere more appropriate.
 const ES_INDEX = 'datasets';
