import _ from 'lodash';
import axios from 'axios';

// TODO: move this somewhere more appropriate.
const ES_INDEX = 'datasets';
const TABLE_DATA_LIMIT = 100;

// searches dataset descriptions and column names for supplied terms
export function searchDatasets(context, terms) {
	if (_.isEmpty(terms)) {
		context.commit('setDatasets', []);
	} else {
		axios.get(`/distil/datasets/${ES_INDEX}?search=${terms}`)
			.then(response => {
				if (!_.isEmpty(response.data.datasets)) {
					context.commit('setDatasets', response.data.datasets);
				} else {
					context.commit('setDatasets', []);
				}
			})
			.catch(error => {
				console.error(error);
				context.commit('setDatasets', []);
			});
	}
}

// fetches variable summary data for the given dataset and variables
export function getVariableSummaries(context, dataset) {
	// commit empty place holders
	const histograms = new Array(dataset.variables.length - 1);
	dataset.variables.forEach((variable, index) => {
		histograms[index] = {
				name: variable.name,
				pending: true
		};
	});
	context.commit('setVariableSummaries', histograms);
	// fill them in asynchronously
	dataset.variables.forEach((variable, index) => {
		axios.get(`/distil/variable-summaries/${ES_INDEX}/${dataset.name}/${variable.name}`)
			.then(response => {
				context.commit('updateVariableSummaries', {
					index: index,
					histogram: response.data.histograms[0]

				});
			})
			.catch(error => {
				console.error(error);
				context.commit('updateVariableSummaries', {
					index: index,
					histogram: {
						name: variable.name,
						err: new Error(error)
					}

				});
			});
	});
}

// fetches data entries for the given dataset
<<<<<<< HEAD
export function getData(context, datasetName) {
	axios.get(`/distil/data/${ES_INDEX}/${datasetName}`)
=======
export function getFilteredData(context, name) {
	// should be updated to take params based on facet state, but will just get all
	// data for now
	axios.get(`/distil/filtered-data/${name}?size=${TABLE_DATA_LIMIT}`)
>>>>>>> d26fe7b3
		.then(response => {
			context.commit('setFilteredData', response.data);
		})
		.catch(error => {
<<<<<<< HEAD
			console.error(error);
			context.commit('setData', {});
=======
			console.log(error);
			context.commit('setFilteredData', {});
>>>>>>> d26fe7b3
		});
}<|MERGE_RESOLUTION|>--- conflicted
+++ resolved
@@ -61,25 +61,15 @@
 }
 
 // fetches data entries for the given dataset
-<<<<<<< HEAD
-export function getData(context, datasetName) {
-	axios.get(`/distil/data/${ES_INDEX}/${datasetName}`)
-=======
 export function getFilteredData(context, name) {
 	// should be updated to take params based on facet state, but will just get all
 	// data for now
 	axios.get(`/distil/filtered-data/${name}?size=${TABLE_DATA_LIMIT}`)
->>>>>>> d26fe7b3
 		.then(response => {
 			context.commit('setFilteredData', response.data);
 		})
 		.catch(error => {
-<<<<<<< HEAD
-			console.error(error);
-			context.commit('setData', {});
-=======
 			console.log(error);
 			context.commit('setFilteredData', {});
->>>>>>> d26fe7b3
 		});
 }