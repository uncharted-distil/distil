--- conflicted
+++ resolved
@@ -50,19 +50,6 @@
 		const variables = context.getters.getVariables;
 		const filterParams = context.getters.getDecodedSolutionRequestFilterParams;
 		const highlight = context.getters.getDecodedHighlight;
-<<<<<<< HEAD
-		context.dispatch('fetchVariableSummaries', {
-			dataset: dataset,
-			variables: variables,
-			filterParams: filterParams,
-			highlight: highlight
-		});
-		context.dispatch('fetchTimeseriesAnalysisVariableSummaries', {
-			dataset: dataset,
-			filterParams: filterParams,
-			highlight: highlight
-		});
-=======
 
 		return Promise.all([
 			datasetActions.fetchIncludedVariableSummaries(store, {
@@ -76,9 +63,13 @@
 				variables: variables,
 				filterParams: filterParams,
 				highlight: highlight
+			}),
+			datasetActions.fetchTimeseriesAnalysisVariableSummaries(store, {
+				dataset: dataset,
+				filterParams: filterParams,
+				highlight: highlight
 			})
 		]);
->>>>>>> 6fb36d85
 	});
 });
 
