import _ from "lodash";
import { ViewState } from "./index";
import { ActionContext } from "vuex";
import store, { DistilState } from "../store";
import { mutations as viewMutations, getters as viewGetters } from "./module";
import { Dictionary } from "../../util/dict";
import {
  actions as datasetActions,
  mutations as datasetMutations
} from "../dataset/module";
import {
  actions as requestActions,
  mutations as requestMutations,
  getters as requestGetters
} from "../requests/module";
import {
  actions as resultActions,
  mutations as resultMutations
} from "../results/module";
import {
  actions as predictionActions,
  mutations as predictionMutations
} from "../predictions/module";
import {
  actions as modelActions,
  mutations as modelMutations
} from "../model/module";
import { getters as routeGetters } from "../route/module";
import {
  TaskTypes,
  SummaryMode,
  DataMode,
  Variable,
  Highlight
} from "../dataset";
import { getPredictionsById } from "../../util/predictions";

enum ParamCacheKey {
  VARIABLES = "VARIABLES",
  VARIABLE_SUMMARIES = "VARIABLE_SUMMARIES",
  VARIABLE_RANKINGS = "VARIABLE_RANKINGS",
  SOLUTION_VARIABLE_RANKINGS = "SOLUTION_VARIABLE_RANKINGS",
  SEARCH_REQUESTS = "SEARCH_REQUESTS",
  SOLUTIONS = "SOLUTIONS",
  PREDICTIONS_REQUESTS = "PREDICTIONS_REQUESTS",
  PREDICTIONS = "PREDICTIONS",
  JOIN_SUGGESTIONS = "JOIN_SUGGESTIONS",
  CLUSTERS = "CLUSTERS"
}

function createCacheable(
  key: ParamCacheKey,
  func: (context: ViewContext, args: Dictionary<string>) => any
) {
  return (context: ViewContext, args: Dictionary<string>) => {
    // execute provided function if params are not cached already or changed
    const params = JSON.stringify(args);
    const cachedParams = viewGetters.getFetchParamsCache(store)[key];
    if (cachedParams !== params) {
      viewMutations.setFetchParamsCache(context, {
        key: key,
        value: params
      });
      return Promise.resolve(func(context, args));
    }
    return Promise.resolve();
  };
}

const fetchJoinSuggestions = createCacheable(
  ParamCacheKey.JOIN_SUGGESTIONS,
  (context, args) => {
    return datasetActions.fetchJoinSuggestions(store, {
      dataset: args.dataset,
      searchQuery: args.searchQuery
    });
  }
);

const fetchVariables = createCacheable(
  ParamCacheKey.VARIABLES,
  (context, args) => {
    return datasetActions.fetchVariables(store, {
      dataset: args.dataset
    });
  }
);

const fetchVariableSummaries = createCacheable(
  ParamCacheKey.VARIABLE_SUMMARIES,
  async (context, args) => {
    await fetchVariables(context, args);
    const dataset = args.dataset as string;
    const variables = context.getters.getVariables;
    const filterParams = context.getters.getDecodedSolutionRequestFilterParams;
    const highlight = context.getters.getDecodedHighlight;
    const varModes = context.getters.getDecodedVarModes;
    const dataMode = context.getters.getDataMode;
    return Promise.all([
      datasetActions.fetchIncludedVariableSummaries(store, {
        dataset: dataset,
        variables: variables,
        filterParams: filterParams,
        highlight: highlight,
        dataMode: dataMode,
        varModes: varModes
      }),
      datasetActions.fetchExcludedVariableSummaries(store, {
        dataset: dataset,
        variables: variables,
        filterParams: filterParams,
        highlight: highlight,
        dataMode: dataMode,
        varModes: varModes
      })
    ]);
  }
);

const fetchVariableRankings = createCacheable(
  ParamCacheKey.VARIABLE_RANKINGS,
  (context, args) => {
    // if target or dataset has changed, clear previous rankings before re-fetch
    // this is needed because since user decides variable rankings to be updated, re-fetching doesn't always replace the previous data
    datasetActions.updateVariableRankings(store, {
      dataset: args.dataset,
      rankings: {}
    });
    datasetActions.fetchVariableRankings(store, {
      dataset: args.dataset,
      target: args.target
    });
  }
);

const fetchSolutionVariableRankings = createCacheable(
  ParamCacheKey.SOLUTION_VARIABLE_RANKINGS,
  (context, args) => {
    resultActions.fetchVariableRankings(store, { solutionID: args.solutionID });
  }
);

const fetchClusters = createCacheable(
  ParamCacheKey.CLUSTERS,
  (context, args) => {
    datasetActions.fetchClusters(store, {
      dataset: args.dataset
    });
  }
);

const fetchSolutionRequests = createCacheable(
  ParamCacheKey.SEARCH_REQUESTS,
  (context, args) => {
    return requestActions.fetchSolutionRequests(store, {
      dataset: args.dataset,
      target: args.target
    });
  }
);

const fetchSolutions = createCacheable(
  ParamCacheKey.SOLUTIONS,
  (context, args) => {
    return requestActions.fetchSolutions(store, {
      dataset: args.dataset,
      target: args.target
    });
  }
);

const fetchPredictions = createCacheable(
  ParamCacheKey.PREDICTIONS,
  (context, args) => {
    return requestActions.fetchPredictions(store, {
      fittedSolutionId: args.fittedSolutionId
    });
  }
);

function clearVariablesParamCache(context: ViewContext) {
  // clear variable param cache to allow re-fetching variables
  viewMutations.setFetchParamsCache(context, {
    key: ParamCacheKey.VARIABLES,
    value: undefined
  });
}

function clearVariableSummaries(context: ViewContext) {
  datasetMutations.clearVariableSummaries(store);

  viewMutations.setFetchParamsCache(context, {
    key: ParamCacheKey.VARIABLE_SUMMARIES,
    value: undefined
  });
}

export type ViewContext = ActionContext<ViewState, DistilState>;

export const actions = {
  async fetchHomeData(context: ViewContext) {
    // clear any previous state
    requestMutations.clearSolutionRequests(store);
    requestMutations.clearSolutions(store);
    modelMutations.setModels(store, []);
    modelMutations.setFilteredModels(store, []);

    // fetch new state
    await modelActions.fetchModels(store);
    await requestActions.fetchSolutions(store, {});
    requestActions.fetchSolutionRequests(store, {});
  },

  async fetchSearchData(context: ViewContext) {
    const terms = context.getters.getRouteTerms;
    const datasetIDs = context.getters.getRouteJoinDatasets;

    // fetch saved models - subsequent calls to
    await modelActions.fetchModels(store);

    const promises = datasetIDs.map((id: string) => {
      return datasetActions.fetchDataset(store, {
        dataset: id
      });
    });

    promises.push(datasetActions.searchDatasets(store, terms));
    promises.push(modelActions.searchModels(store, terms));

    return Promise.all(promises);
  },

  fetchJoinDatasetsData(context: ViewContext) {
    // clear previous state

    const datasetIDs = context.getters.getRouteJoinDatasets;
    const datasetIDA = datasetIDs[0];
    const datasetIDB = datasetIDs[1];
    Promise.all([
      datasetActions.fetchDataset(store, {
        dataset: datasetIDA
      }),
      datasetActions.fetchDataset(store, {
        dataset: datasetIDB
      }),
      datasetActions.fetchJoinDatasetsVariables(store, {
        datasets: datasetIDs
      })
    ]).then(() => {
      return actions.updateJoinDatasetsData(context);
    });
  },

  updateJoinDatasetsData(context: ViewContext) {
    // clear any previous state
    datasetMutations.clearJoinDatasetsTableData(store);

    const datasetIDs = context.getters.getRouteJoinDatasets;
    const highlight = context.getters.getDecodedHighlight;
    const filterParams = context.getters.getDecodedJoinDatasetsFilterParams;
    const datasets = context.getters.getDatasets;
    const dataMode = context.getters.getDataMode as DataMode;
    const varModes = context.getters.getDecodedVarModes;
    const datasetIDA = datasetIDs[0];
    const datasetIDB = datasetIDs[1];

    // fetch new state
    const datasetA = _.find(datasets, d => {
      return d.id === datasetIDA;
    });
    const datasetB = _.find(datasets, d => {
      return d.id === datasetIDB;
    });

    return Promise.all([
      datasetActions.fetchIncludedVariableSummaries(store, {
        dataset: datasetA.id,
        variables: datasetA.variables,
        filterParams: filterParams,
        highlight: highlight,
        dataMode: dataMode,
        varModes: varModes
      }),
      datasetActions.fetchIncludedVariableSummaries(store, {
        dataset: datasetB.id,
        variables: datasetB.variables,
        filterParams: filterParams,
        highlight: highlight,
        dataMode: dataMode,
        varModes: varModes
      }),
      datasetActions.fetchJoinDatasetsTableData(store, {
        datasets: datasetIDs,
        filterParams: filterParams,
        highlight: highlight
      })
    ]);
  },

  async fetchSelectTargetData(context: ViewContext, clearSummaries: boolean) {
    // clear previous state
    if (clearSummaries) {
      clearVariableSummaries(context);
    }

    // fetch new state
    const dataset = context.getters.getRouteDataset;
    const args = {
      dataset: dataset
    };
    await fetchVariables(context, args);
    return fetchVariableSummaries(context, args);
  },

  clearJoinDatasetsData(context) {
    clearVariablesParamCache(context);
    clearVariableSummaries(context);
  },

  async fetchSelectTrainingData(context: ViewContext, clearSummaries: boolean) {
    // clear any previous state
    datasetMutations.setIncludedTableData(store, null);
    datasetMutations.setExcludedTableData(store, null);

    if (clearSummaries) {
      clearVariableSummaries(context);
    }

    const dataset = context.getters.getRouteDataset;
    const target = context.getters.getRouteTargetVariable;

    fetchJoinSuggestions(context, {
      dataset: dataset
    });

    await Promise.all([
      fetchVariables(context, {
        dataset: dataset
      }),
      datasetActions.fetchDataset(store, {
        dataset: dataset
      })
    ]);
    fetchVariableRankings(context, { dataset, target });
    fetchClusters(context, { dataset });
    return actions.updateSelectTrainingData(context);
  },

  updateSelectTrainingData(context: ViewContext) {
    // clear any previous state

    const dataset = context.getters.getRouteDataset;
    const highlight = context.getters.getDecodedHighlight;
    const filterParams = context.getters.getDecodedSolutionRequestFilterParams;
    const dataMode = context.getters.getDataMode;
    const varModes = context.getters.getDecodedVarModes;

    return Promise.all([
      fetchVariableSummaries(context, {
        dataset: dataset,
        filterParams: filterParams,
        highlight: highlight,
        varModes: varModes
      }),
      datasetActions.fetchIncludedTableData(store, {
        dataset: dataset,
        filterParams: filterParams,
        highlight: highlight,
        dataMode: dataMode
      }),
      datasetActions.fetchExcludedTableData(store, {
        dataset: dataset,
        filterParams: filterParams,
        highlight: highlight,
        dataMode: dataMode
      })
    ]);
  },

  async fetchResultsData(context: ViewContext) {
    // clear previous state
    resultMutations.clearTargetSummary(store);
    resultMutations.clearTrainingSummaries(store);
    resultMutations.clearResidualsExtrema(store);
    resultMutations.setIncludedResultTableData(store, null);
    resultMutations.setExcludedResultTableData(store, null);
    modelMutations.setModels(store, []);

    const dataset = routeGetters.getRouteDataset(store);
    const target = routeGetters.getRouteTargetVariable(store);
    const solutionID = routeGetters.getRouteSolutionId(store);

    // fetch new state
    await fetchVariables(context, {
      dataset: dataset
    });
    await modelActions.fetchModels(store); // Fetch saved models.

    // These are long running processes we won't wait on
    fetchClusters(context, { dataset: dataset });

    await Promise.all([
      fetchSolutionVariableRankings(context, { solutionID: solutionID }),

      fetchSolutionRequests(context, {
        dataset: dataset,
        target: target
      }),

      fetchSolutions(context, {
        dataset: dataset,
        target: target
      }),

      datasetActions.searchDatasets(store, "")
    ]);

    return actions.updateResultsSolution(context);
  },

  updateResultsSolution(context: ViewContext) {
    // clear previous state
    resultMutations.clearResidualsExtrema(store);
    resultMutations.setIncludedResultTableData(store, null);
    resultMutations.setExcludedResultTableData(store, null);

    // fetch new state
    const dataset = routeGetters.getRouteDataset(store);
    const target = routeGetters.getRouteTargetVariable(store);
    const requestIds = requestGetters.getRelevantSolutionRequestIds(store);
    const solutionId = routeGetters.getRouteSolutionId(store);
    const trainingVariables = requestGetters.getActiveSolutionTrainingVariables(
      store
    );
    const highlight = routeGetters.getDecodedHighlight(store);
    const dataMode = context.getters.getDataMode;
    const varModes: Map<string, SummaryMode> = routeGetters.getDecodedVarModes(
      store
    );
    const size = routeGetters.getRouteDataSize(store);

    resultActions.fetchResultTableData(store, {
<<<<<<< HEAD
      dataset: dataset,
      solutionId: solutionId,
      highlight: highlight,
      dataMode: dataMode
=======
      dataset,
      solutionId,
      highlight,
      size
>>>>>>> 37f9f980
    });
    resultActions.fetchTargetSummary(store, {
      dataset: dataset,
      target: target,
      solutionId: solutionId,
      highlight: highlight,
      dataMode: dataMode,
      varMode: varModes.has(target) ? varModes.get(target) : SummaryMode.Default
    });
    resultActions.fetchTrainingSummaries(store, {
      dataset: dataset,
      training: trainingVariables,
      solutionId: solutionId,
      highlight: highlight,
      dataMode: dataMode,
      varModes: varModes
    });
    resultActions.fetchPredictedSummaries(store, {
      dataset: dataset,
      target: target,
      requestIds: requestIds,
      highlight: highlight,
      dataMode: dataMode,
      varModes: varModes
    });
    resultActions.fetchVariableRankings(store, { solutionID: solutionId });

    const task = routeGetters.getRouteTask(store);

    if (!task) {
      console.error(`task is ${task}`);
    } else if (
      task.includes(TaskTypes.REGRESSION) ||
      task.includes(TaskTypes.FORECASTING)
    ) {
      resultActions.fetchResidualsExtrema(store, {
        dataset: dataset,
        target: target,
        solutionId: solutionId
      });
      resultActions.fetchResidualsSummaries(store, {
        dataset: dataset,
        target: target,
        requestIds: requestIds,
        highlight: highlight,
        dataMode: dataMode,
        varModes: varModes
      });
    } else if (task.includes(TaskTypes.CLASSIFICATION)) {
      resultActions.fetchCorrectnessSummaries(store, {
        dataset: dataset,
        target: target,
        requestIds: requestIds,
        highlight: highlight,
        dataMode: dataMode,
        varModes: varModes
      });
    } else {
      console.error(`unhandled task type ${task}`);
    }
  },

  async fetchPredictionsData(context: ViewContext) {
    // clear previous state
    predictionMutations.clearTrainingSummaries(store);
    predictionMutations.setIncludedPredictionTableData(store, null);

    const produceRequestId = <string>context.getters.getRouteProduceRequestId;
    const fittedSolutionId = context.getters.getRouteFittedSolutionId;

    // fetch the predictions
    await fetchPredictions(context, {
      fittedSolutionId: fittedSolutionId
    });

    // recover the dataset associated with the currently selected predictions set
    const inferenceDataset = getPredictionsById(
      context.getters.getPredictions,
      produceRequestId
    ).dataset;

    // fetch variales for that dataset
    await fetchVariables(context, {
      dataset: inferenceDataset
    });
    return actions.updatePredictions(context);
  },

  updatePredictions(context: ViewContext) {
    // clear previous state
    predictionMutations.setIncludedPredictionTableData(store, null);

    // fetch new state
    const produceRequestId = <string>context.getters.getRouteProduceRequestId;
    const fittedSolutionId = <string>context.getters.getRouteFittedSolutionId;
    const inferenceDataset = getPredictionsById(
      context.getters.getPredictions,
      produceRequestId
    ).dataset;
    const trainingVariables = <Variable[]>(
      context.getters.getActivePredictionTrainingVariables
    );
    const highlight = <Highlight>context.getters.getDecodedHighlight;
    const varModes = <Map<string, SummaryMode>>(
      context.getters.getDecodedVarModes
    );
    const size = routeGetters.getRouteDataSize(store);

    predictionActions.fetchPredictionTableData(store, {
      dataset: inferenceDataset,
      highlight: highlight,
      produceRequestId: produceRequestId,
      size
    });
    predictionActions.fetchTrainingSummaries(store, {
      dataset: inferenceDataset,
      training: trainingVariables,
      highlight: highlight,
      varModes: varModes,
      produceRequestId: produceRequestId
    });
    predictionActions.fetchPredictedSummaries(store, {
      highlight: highlight,
      fittedSolutionId: fittedSolutionId
    });
  }
};<|MERGE_RESOLUTION|>--- conflicted
+++ resolved
@@ -440,17 +440,11 @@
     const size = routeGetters.getRouteDataSize(store);
 
     resultActions.fetchResultTableData(store, {
-<<<<<<< HEAD
       dataset: dataset,
       solutionId: solutionId,
       highlight: highlight,
-      dataMode: dataMode
-=======
-      dataset,
-      solutionId,
-      highlight,
+      dataMode: dataMode,
       size
->>>>>>> 37f9f980
     });
     resultActions.fetchTargetSummary(store, {
       dataset: dataset,
