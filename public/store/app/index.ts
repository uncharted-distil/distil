--- conflicted
+++ resolved
@@ -9,14 +9,7 @@
   problemMetrics: string[];
   statusPanelState: StatusPanelState;
   ta2Version: string;
-<<<<<<< HEAD
-  sessionToken: string;
-  mapAPIKey: string;
-  tileRequestURL: string;
-  subdomains: string;
   prototype: boolean;
-=======
->>>>>>> 33bc44a4
 }
 
 export interface StatusPanelState {
@@ -37,14 +30,7 @@
     isOpen: false,
   },
   ta2Version: "unknown",
-<<<<<<< HEAD
-  sessionToken: "",
-  mapAPIKey: "",
-  tileRequestURL: "",
-  subdomains: "",
   prototype: false,
-=======
->>>>>>> 33bc44a4
 };
 
 export type StatusPanelContentType = DatasetPendingRequestType;