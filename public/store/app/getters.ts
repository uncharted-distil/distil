import { AppState, StatusPanelState } from "./index";

export const getters = {
  getVersionNumber(state: AppState): string {
    return state.versionNumber;
  },

  getHelpURL(state: AppState): string {
    return state.helpURL;
  },

  getVersionTimestamp(state: AppState): string {
    return state.versionTimestamp;
  },

  getProblemDataset(state: AppState): string {
    return state.problemDataset;
  },

  getProblemTarget(state: AppState): string {
    return state.problemTarget;
  },

  getProblemMetrics(state: AppState): string[] {
    return state.problemMetrics;
  },

  getStatusPanelState(state: AppState): StatusPanelState {
    return state.statusPanelState;
  },

  getTA2VersionNumber(state: AppState): string {
    return state.ta2Version;
  },

  getAllSystemVersions(state: AppState): string {
    const ta2Version = state.ta2Version;
    const ta3Version = state.versionNumber;
    const ta3Timestamp =
      state.versionTimestamp !== "unset" ? state.versionTimestamp : "";
    return `TA2 version ${ta2Version}\nTA3 version ${ta3Version} ${ta3Timestamp}`.trim();
  },
<<<<<<< HEAD

  isPrototype(state: AppState) {
    return state.prototype;
=======
  getTrainTestSplit(state: AppState): number {
    return state.trainTestSplit;
  },
  getTrainTestSplitTimeSeries(state: AppState): number {
    return state.trainTestSplitTimeSeries;
>>>>>>> 27987bce
  },
};<|MERGE_RESOLUTION|>--- conflicted
+++ resolved
@@ -40,16 +40,15 @@
       state.versionTimestamp !== "unset" ? state.versionTimestamp : "";
     return `TA2 version ${ta2Version}\nTA3 version ${ta3Version} ${ta3Timestamp}`.trim();
   },
-<<<<<<< HEAD
 
   isPrototype(state: AppState) {
     return state.prototype;
-=======
+  },
+
   getTrainTestSplit(state: AppState): number {
     return state.trainTestSplit;
   },
   getTrainTestSplitTimeSeries(state: AppState): number {
     return state.trainTestSplitTimeSeries;
->>>>>>> 27987bce
   },
 };